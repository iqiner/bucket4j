--- conflicted
+++ resolved
@@ -67,43 +67,6 @@
 
     protected abstract VerboseResult<Long> consumeIgnoringRateLimitsVerboseImpl(long tokensToConsume);
 
-<<<<<<< HEAD
-=======
-    protected abstract CompletableFuture<Long> tryConsumeAsMuchAsPossibleAsyncImpl(long limit);
-
-    protected abstract CompletableFuture<Boolean> tryConsumeAsyncImpl(long tokensToConsume);
-
-    protected abstract CompletableFuture<ConsumptionProbe> tryConsumeAndReturnRemainingTokensAsyncImpl(long tokensToConsume);
-
-    protected abstract CompletableFuture<EstimationProbe> estimateAbilityToConsumeAsyncImpl(long tokensToEstimate);
-
-    protected abstract CompletableFuture<Long> reserveAndCalculateTimeToSleepAsyncImpl(long tokensToConsume, long maxWaitTimeNanos);
-
-    protected abstract CompletableFuture<Void> addTokensAsyncImpl(long tokensToAdd);
-
-    protected abstract CompletableFuture<Void> forceAddTokensAsyncImpl(long tokensToAdd);
-
-    protected abstract CompletableFuture<Nothing> replaceConfigurationAsyncImpl(BucketConfiguration newConfiguration, TokensInheritanceStrategy tokensInheritanceStrategy);
-
-    protected abstract CompletableFuture<Long> consumeIgnoringRateLimitsAsyncImpl(long tokensToConsume);
-
-    protected abstract CompletableFuture<VerboseResult<Long>> tryConsumeAsMuchAsPossibleVerboseAsyncImpl(long limit);
-
-    protected abstract CompletableFuture<VerboseResult<Boolean>> tryConsumeVerboseAsyncImpl(long tokensToConsume);
-
-    protected abstract CompletableFuture<VerboseResult<ConsumptionProbe>> tryConsumeAndReturnRemainingTokensVerboseAsyncImpl(long tokensToConsume);
-
-    protected abstract CompletableFuture<VerboseResult<EstimationProbe>> estimateAbilityToConsumeVerboseAsyncImpl(long tokensToEstimate);
-
-    protected abstract CompletableFuture<VerboseResult<Nothing>> addTokensVerboseAsyncImpl(long tokensToAdd);
-
-    protected abstract CompletableFuture<VerboseResult<Nothing>> forceAddTokensVerboseAsyncImpl(long tokensToAdd);
-
-    protected abstract CompletableFuture<VerboseResult<Nothing>> replaceConfigurationVerboseAsyncImpl(BucketConfiguration newConfiguration, TokensInheritanceStrategy tokensInheritanceStrategy);
-
-    protected abstract CompletableFuture<VerboseResult<Long>> consumeIgnoringRateLimitsVerboseAsyncImpl(long tokensToConsume);
-
->>>>>>> 56717194
     public AbstractBucket(BucketListener listener) {
         if (listener == null) {
             throw BucketExceptions.nullListener();
@@ -113,263 +76,6 @@
 
     private final BucketListener listener;
 
-<<<<<<< HEAD
-=======
-    private final AsyncScheduledBucketImpl asyncView = new AsyncScheduledBucketImpl() {
-
-        @Override
-        public AsyncVerboseBucket asVerbose() {
-            return asyncVerboseView;
-        }
-
-        @Override
-        public CompletableFuture<Boolean> tryConsume(long tokensToConsume) {
-            checkTokensToConsume(tokensToConsume);
-
-            return tryConsumeAsyncImpl(tokensToConsume).thenApply(consumed -> {
-                if (consumed) {
-                    listener.onConsumed(tokensToConsume);
-                } else {
-                    listener.onRejected(tokensToConsume);
-                }
-                return consumed;
-            });
-        }
-
-        @Override
-        public CompletableFuture<Long> consumeIgnoringRateLimits(long tokensToConsume) {
-            checkTokensToConsume(tokensToConsume);
-            return consumeIgnoringRateLimitsAsyncImpl(tokensToConsume).thenApply(penaltyNanos -> {
-                if (penaltyNanos == INFINITY_DURATION) {
-                    throw BucketExceptions.reservationOverflow();
-                }
-                listener.onConsumed(tokensToConsume);
-                return penaltyNanos;
-            });
-        }
-
-        @Override
-        public CompletableFuture<ConsumptionProbe> tryConsumeAndReturnRemaining(long tokensToConsume) {
-            checkTokensToConsume(tokensToConsume);
-
-            return tryConsumeAndReturnRemainingTokensAsyncImpl(tokensToConsume).thenApply(probe -> {
-                if (probe.isConsumed()) {
-                    listener.onConsumed(tokensToConsume);
-                } else {
-                    listener.onRejected(tokensToConsume);
-                }
-                return probe;
-            });
-        }
-
-        @Override
-        public CompletableFuture<EstimationProbe> estimateAbilityToConsume(long numTokens) {
-            checkTokensToConsume(numTokens);
-            return estimateAbilityToConsumeAsyncImpl(numTokens);
-        }
-
-        @Override
-        public CompletableFuture<Long> tryConsumeAsMuchAsPossible() {
-            return tryConsumeAsMuchAsPossibleAsyncImpl(UNLIMITED_AMOUNT).thenApply(consumedTokens -> {
-                if (consumedTokens > 0) {
-                    listener.onConsumed(consumedTokens);
-                }
-                return consumedTokens;
-            });
-        }
-
-        @Override
-        public CompletableFuture<Long> tryConsumeAsMuchAsPossible(long limit) {
-            checkTokensToConsume(limit);
-
-            return tryConsumeAsMuchAsPossibleAsyncImpl(limit).thenApply(consumedTokens -> {
-                if (consumedTokens > 0) {
-                    listener.onConsumed(consumedTokens);
-                }
-                return consumedTokens;
-            });
-        }
-
-        @Override
-        public CompletableFuture<Boolean> tryConsume(long tokensToConsume, long maxWaitTimeNanos, ScheduledExecutorService scheduler) {
-            checkMaxWaitTime(maxWaitTimeNanos);
-            checkTokensToConsume(tokensToConsume);
-            checkScheduler(scheduler);
-            CompletableFuture<Boolean> resultFuture = new CompletableFuture<>();
-            CompletableFuture<Long> reservationFuture = reserveAndCalculateTimeToSleepAsyncImpl(tokensToConsume, maxWaitTimeNanos);
-            reservationFuture.whenComplete((nanosToSleep, exception) -> {
-                if (exception != null) {
-                    resultFuture.completeExceptionally(exception);
-                    return;
-                }
-                if (nanosToSleep == INFINITY_DURATION) {
-                    resultFuture.complete(false);
-                    listener.onRejected(tokensToConsume);
-                    return;
-                }
-                if (nanosToSleep == 0L) {
-                    resultFuture.complete(true);
-                    listener.onConsumed(tokensToConsume);
-                    return;
-                }
-                try {
-                    listener.onConsumed(tokensToConsume);
-                    listener.onDelayed(nanosToSleep);
-                    Runnable delayedCompletion = () -> resultFuture.complete(true);
-                    scheduler.schedule(delayedCompletion, nanosToSleep, TimeUnit.NANOSECONDS);
-                } catch (Throwable t) {
-                    resultFuture.completeExceptionally(t);
-                }
-            });
-            return resultFuture;
-        }
-
-        @Override
-        public CompletableFuture<Void> consume(long tokensToConsume, ScheduledExecutorService scheduler) {
-            checkTokensToConsume(tokensToConsume);
-            checkScheduler(scheduler);
-            CompletableFuture<Void> resultFuture = new CompletableFuture<>();
-            CompletableFuture<Long> reservationFuture = reserveAndCalculateTimeToSleepAsyncImpl(tokensToConsume, INFINITY_DURATION);
-            reservationFuture.whenComplete((nanosToSleep, exception) -> {
-                if (exception != null) {
-                    resultFuture.completeExceptionally(exception);
-                    return;
-                }
-                if (nanosToSleep == INFINITY_DURATION) {
-                    resultFuture.completeExceptionally(BucketExceptions.reservationOverflow());
-                    return;
-                }
-                if (nanosToSleep == 0L) {
-                    resultFuture.complete(null);
-                    listener.onConsumed(tokensToConsume);
-                    return;
-                }
-                try {
-                    listener.onConsumed(tokensToConsume);
-                    listener.onDelayed(nanosToSleep);
-                    Runnable delayedCompletion = () -> resultFuture.complete(null);
-                    scheduler.schedule(delayedCompletion, nanosToSleep, TimeUnit.NANOSECONDS);
-                } catch (Throwable t) {
-                    resultFuture.completeExceptionally(t);
-                }
-            });
-            return resultFuture;
-        }
-
-        @Override
-        public CompletableFuture<Void> replaceConfiguration(BucketConfiguration newConfiguration, TokensInheritanceStrategy tokensInheritanceStrategy) {
-            checkConfiguration(newConfiguration);
-            checkMigrationMode(tokensInheritanceStrategy);
-            return replaceConfigurationAsyncImpl(newConfiguration, tokensInheritanceStrategy).thenApply(conflictingConfiguration -> null);
-        }
-
-        @Override
-        public CompletableFuture<Void> addTokens(long tokensToAdd) {
-            checkTokensToAdd(tokensToAdd);
-            return addTokensAsyncImpl(tokensToAdd);
-        }
-
-        @Override
-        public CompletableFuture<Void> forceAddTokens(long tokensToAdd) {
-            checkTokensToAdd(tokensToAdd);
-            return forceAddTokensAsyncImpl(tokensToAdd);
-        }
-
-    };
-
-    private final AsyncVerboseBucket asyncVerboseView = new AsyncVerboseBucket() {
-        @Override
-        public CompletableFuture<VerboseResult<Boolean>> tryConsume(long tokensToConsume) {
-            checkTokensToConsume(tokensToConsume);
-
-            return tryConsumeVerboseAsyncImpl(tokensToConsume).thenApply(consumed -> {
-                if (consumed.getValue()) {
-                    listener.onConsumed(tokensToConsume);
-                } else {
-                    listener.onRejected(tokensToConsume);
-                }
-                return consumed;
-            });
-        }
-
-        @Override
-        public CompletableFuture<VerboseResult<Long>> consumeIgnoringRateLimits(long tokensToConsume) {
-            checkTokensToConsume(tokensToConsume);
-            return consumeIgnoringRateLimitsVerboseAsyncImpl(tokensToConsume).thenApply(penaltyNanos -> {
-                if (penaltyNanos.getValue() == INFINITY_DURATION) {
-                    throw BucketExceptions.reservationOverflow();
-                }
-                listener.onConsumed(tokensToConsume);
-                return penaltyNanos;
-            });
-        }
-
-        @Override
-        public CompletableFuture<VerboseResult<ConsumptionProbe>> tryConsumeAndReturnRemaining(long tokensToConsume) {
-            checkTokensToConsume(tokensToConsume);
-
-            return tryConsumeAndReturnRemainingTokensVerboseAsyncImpl(tokensToConsume).thenApply(probe -> {
-                if (probe.getValue().isConsumed()) {
-                    listener.onConsumed(tokensToConsume);
-                } else {
-                    listener.onRejected(tokensToConsume);
-                }
-                return probe;
-            });
-        }
-
-        @Override
-        public CompletableFuture<VerboseResult<EstimationProbe>> estimateAbilityToConsume(long numTokens) {
-            checkTokensToConsume(numTokens);
-            return estimateAbilityToConsumeVerboseAsyncImpl(numTokens);
-        }
-
-        @Override
-        public CompletableFuture<VerboseResult<Long>> tryConsumeAsMuchAsPossible() {
-            return tryConsumeAsMuchAsPossibleVerboseAsyncImpl(UNLIMITED_AMOUNT).thenApply(consumedTokens -> {
-                long actuallyConsumedTokens = consumedTokens.getValue();
-                if (actuallyConsumedTokens > 0) {
-                    listener.onConsumed(actuallyConsumedTokens);
-                }
-                return consumedTokens;
-            });
-        }
-
-        @Override
-        public CompletableFuture<VerboseResult<Long>> tryConsumeAsMuchAsPossible(long limit) {
-            checkTokensToConsume(limit);
-
-            return tryConsumeAsMuchAsPossibleVerboseAsyncImpl(limit).thenApply(consumedTokens -> {
-                long actuallyConsumedTokens = consumedTokens.getValue();
-                if (actuallyConsumedTokens > 0) {
-                    listener.onConsumed(actuallyConsumedTokens);
-                }
-                return consumedTokens;
-            });
-        }
-
-        @Override
-        public CompletableFuture<VerboseResult<Nothing>> addTokens(long tokensToAdd) {
-            checkTokensToAdd(tokensToAdd);
-            return addTokensVerboseAsyncImpl(tokensToAdd);
-        }
-
-        @Override
-        public CompletableFuture<VerboseResult<Nothing>> forceAddTokens(long tokensToAdd) {
-            checkTokensToAdd(tokensToAdd);
-            return forceAddTokensVerboseAsyncImpl(tokensToAdd);
-        }
-
-        @Override
-        public CompletableFuture<VerboseResult<Nothing>> replaceConfiguration(BucketConfiguration newConfiguration, TokensInheritanceStrategy tokensInheritanceStrategy) {
-            checkConfiguration(newConfiguration);
-            checkMigrationMode(tokensInheritanceStrategy);
-            CompletableFuture<VerboseResult<Nothing>> resultFuture = replaceConfigurationVerboseAsyncImpl(newConfiguration, tokensInheritanceStrategy);
-            return resultFuture.thenApply(result -> result.map(conflictingConfiguration -> Nothing.INSTANCE));
-        }
-    };
-
->>>>>>> 56717194
     private final VerboseBucket verboseView = new VerboseBucket() {
         @Override
         public VerboseResult<Boolean> tryConsume(long tokensToConsume) {
@@ -719,10 +425,5 @@
         fail.completeExceptionally(t);
         return fail;
     }
-    private void checkMigrationMode(TokensInheritanceStrategy tokensInheritanceStrategy) {
-        if (tokensInheritanceStrategy == null) {
-            throw BucketExceptions.nullTokensInheritanceStrategy();
-        }
-    }
 
 }