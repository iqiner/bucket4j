--- conflicted
+++ resolved
@@ -365,111 +365,6 @@
     }
 
     @Override
-<<<<<<< HEAD
-=======
-    protected CompletableFuture<Boolean> tryConsumeAsyncImpl(long tokensToConsume) {
-        boolean result = tryConsumeImpl(tokensToConsume);
-        return CompletableFuture.completedFuture(result);
-    }
-
-    @Override
-    protected CompletableFuture<Void> addTokensAsyncImpl(long tokensToAdd) {
-        addTokensImpl(tokensToAdd);
-        return CompletableFuture.completedFuture(null);
-    }
-
-    @Override
-    protected CompletableFuture<Void> forceAddTokensAsyncImpl(long tokensToAdd) {
-        forceAddTokensImpl(tokensToAdd);
-        return CompletableFuture.completedFuture(null);
-    }
-
-    @Override
-    protected CompletableFuture<ConsumptionProbe> tryConsumeAndReturnRemainingTokensAsyncImpl(long tokensToConsume) {
-        ConsumptionProbe result = tryConsumeAndReturnRemainingTokensImpl(tokensToConsume);
-        return CompletableFuture.completedFuture(result);
-    }
-
-    @Override
-    protected CompletableFuture<EstimationProbe> estimateAbilityToConsumeAsyncImpl(long tokensToEstimate) {
-        EstimationProbe result = estimateAbilityToConsumeImpl(tokensToEstimate);
-        return CompletableFuture.completedFuture(result);
-    }
-
-    @Override
-    protected CompletableFuture<Long> tryConsumeAsMuchAsPossibleAsyncImpl(long limit) {
-        long result = consumeAsMuchAsPossibleImpl(limit);
-        return CompletableFuture.completedFuture(result);
-    }
-
-    @Override
-    protected CompletableFuture<Long> reserveAndCalculateTimeToSleepAsyncImpl(long tokensToConsume, long maxWaitTimeNanos) {
-        long result = reserveAndCalculateTimeToSleepImpl(tokensToConsume, maxWaitTimeNanos);
-        return CompletableFuture.completedFuture(result);
-    }
-
-    @Override
-    protected CompletableFuture<Nothing> replaceConfigurationAsyncImpl(BucketConfiguration newConfiguration, TokensInheritanceStrategy tokensInheritanceStrategy) {
-        replaceConfigurationImpl(newConfiguration, tokensInheritanceStrategy);
-        return CompletableFuture.completedFuture(Nothing.INSTANCE);
-    }
-
-    @Override
-    protected CompletableFuture<Long> consumeIgnoringRateLimitsAsyncImpl(long tokensToConsume) {
-        long result = consumeIgnoringRateLimitsImpl(tokensToConsume);
-        return CompletableFuture.completedFuture(result);
-    }
-
-    @Override
-    protected CompletableFuture<VerboseResult<Long>> tryConsumeAsMuchAsPossibleVerboseAsyncImpl(long limit) {
-        VerboseResult<Long> result = consumeAsMuchAsPossibleVerboseImpl(limit);
-        return CompletableFuture.completedFuture(result);
-    }
-
-    @Override
-    protected CompletableFuture<VerboseResult<Boolean>> tryConsumeVerboseAsyncImpl(long tokensToConsume) {
-        VerboseResult<Boolean> result = tryConsumeVerboseImpl(tokensToConsume);
-        return CompletableFuture.completedFuture(result);
-    }
-
-    @Override
-    protected CompletableFuture<VerboseResult<ConsumptionProbe>> tryConsumeAndReturnRemainingTokensVerboseAsyncImpl(long tokensToConsume) {
-        VerboseResult<ConsumptionProbe> result = tryConsumeAndReturnRemainingTokensVerboseImpl(tokensToConsume);
-        return CompletableFuture.completedFuture(result);
-    }
-
-    @Override
-    protected CompletableFuture<VerboseResult<EstimationProbe>> estimateAbilityToConsumeVerboseAsyncImpl(long tokensToEstimate) {
-        VerboseResult<EstimationProbe> result = estimateAbilityToConsumeVerboseImpl(tokensToEstimate);
-        return CompletableFuture.completedFuture(result);
-    }
-
-    @Override
-    protected CompletableFuture<VerboseResult<Nothing>> addTokensVerboseAsyncImpl(long tokensToAdd) {
-        VerboseResult<Nothing> result = addTokensVerboseImpl(tokensToAdd);
-        return CompletableFuture.completedFuture(result);
-    }
-
-    @Override
-    protected CompletableFuture<VerboseResult<Nothing>> forceAddTokensVerboseAsyncImpl(long tokensToAdd) {
-        VerboseResult<Nothing> result = forceAddTokensVerboseImpl(tokensToAdd);
-        return CompletableFuture.completedFuture(result);
-    }
-
-    @Override
-    protected CompletableFuture<VerboseResult<Nothing>> replaceConfigurationVerboseAsyncImpl(BucketConfiguration newConfiguration, TokensInheritanceStrategy tokensInheritanceStrategy) {
-        VerboseResult<Nothing> result = replaceConfigurationVerboseImpl(newConfiguration, tokensInheritanceStrategy);
-        return CompletableFuture.completedFuture(result);
-    }
-
-    @Override
-    protected CompletableFuture<VerboseResult<Long>> consumeIgnoringRateLimitsVerboseAsyncImpl(long tokensToConsume) {
-        VerboseResult<Long> result = consumeIgnoringRateLimitsVerboseImpl(tokensToConsume);
-        return CompletableFuture.completedFuture(result);
-    }
-
-    @Override
->>>>>>> 56717194
     public BucketState createSnapshot() {
         lock.lock();
         try {
