/*-
 * ========================LICENSE_START=================================
 * Bucket4j
 * %%
 * Copyright (C) 2015 - 2020 Vladimir Bukhtoyarov
 * %%
 * Licensed under the Apache License, Version 2.0 (the "License");
 * you may not use this file except in compliance with the License.
 * You may obtain a copy of the License at
 * 
 *      http://www.apache.org/licenses/LICENSE-2.0
 * 
 * Unless required by applicable law or agreed to in writing, software
 * distributed under the License is distributed on an "AS IS" BASIS,
 * WITHOUT WARRANTIES OR CONDITIONS OF ANY KIND, either express or implied.
 * See the License for the specific language governing permissions and
 * limitations under the License.
 * =========================LICENSE_END==================================
 */
package io.github.bucket4j;

import java.text.MessageFormat;
import java.time.Duration;
import java.time.Instant;

public final class BucketExceptions {

    // ------------------- construction time exceptions --------------------------------
    public static IllegalArgumentException nonPositiveCapacity(long capacity) {
        String pattern = "{0} is wrong value for capacity, because capacity should be positive";
        String msg = MessageFormat.format(pattern, capacity);
        return new IllegalArgumentException(msg);
    }

    public static IllegalArgumentException nonPositiveInitialTokens(long initialTokens) {
        String pattern = "{0} is wrong value for initial capacity, because initial tokens count should be positive";
        String msg = MessageFormat.format(pattern, initialTokens);
        return new IllegalArgumentException(msg);
    }

    public static IllegalArgumentException nullBandwidth() {
        String msg = "Bandwidth can not be null";
        return new IllegalArgumentException(msg);
    }

    public static IllegalArgumentException nullBandwidthRefill() {
        String msg = "Bandwidth refill can not be null";
        return new IllegalArgumentException(msg);
    }

    public static IllegalArgumentException nullTimeMeter() {
        String msg = "Time meter can not be null";
        return new IllegalArgumentException(msg);
    }

    public static IllegalArgumentException nullSynchronizationStrategy() {
        String msg = "Synchronization strategy can not be null";
        return new IllegalArgumentException(msg);
    }

    public static IllegalArgumentException nullListener() {
        String msg = "listener can not be null";
        return new IllegalArgumentException(msg);
    }

    public static IllegalArgumentException nullRefillPeriod() {
        String msg = "Refill period can not be null";
        return new IllegalArgumentException(msg);
    }

    public static IllegalArgumentException nullFixedRefillInterval() {
        String msg = "Fixed refill interval can not be null";
        return new IllegalArgumentException(msg);
    }

    public static IllegalArgumentException nullScheduler() {
        String msg = "Scheduler can not be null";
        return new IllegalArgumentException(msg);
    }

    public static IllegalArgumentException nullConfiguration() {
        String msg = "Configuration can not be null";
        return new IllegalArgumentException(msg);
    }

    public static Throwable nullConfigurationFuture() {
        String msg = "Configuration future can not be null";
        return new IllegalArgumentException(msg);
    }

    public static IllegalArgumentException nullConfigurationSupplier() {
        String msg = "Configuration supplier can not be null";
        return new IllegalArgumentException(msg);
    }

    public static IllegalArgumentException nonPositivePeriod(long period) {
        String pattern = "{0} is wrong value for period of bandwidth, because period should be positive";
        String msg = MessageFormat.format(pattern, period);
        return new IllegalArgumentException(msg);
    }

    public static IllegalArgumentException nonPositiveLimitToSync(long unsynchronizedPeriod) {
        String pattern = "{0} is wrong value for limit to sync, because period should be positive";
        String msg = MessageFormat.format(pattern, unsynchronizedPeriod);
        return new IllegalArgumentException(msg);
    }

    public static IllegalArgumentException nonPositiveFixedRefillInterval(Duration fixedRefillInterval) {
        String pattern = "{0} is wrong value for fixed refill interval, because period should be positive";
        String msg = MessageFormat.format(pattern, fixedRefillInterval);
        return new IllegalArgumentException(msg);
    }

    public static IllegalArgumentException nonPositivePeriodTokens(long tokens) {
        String pattern = "{0} is wrong value for period tokens, because tokens should be positive";
        String msg = MessageFormat.format(pattern, tokens);
        return new IllegalArgumentException(msg);
    }

    public static IllegalArgumentException restrictionsNotSpecified() {
        String msg = "At list one limited bandwidth should be specified";
        return new IllegalArgumentException(msg);
    }

    public static IllegalArgumentException tooHighRefillRate(long periodNanos, long tokens) {
        double actualRate = (double) tokens / (double) periodNanos;
        String pattern = "{0} token/nanosecond is not permitted refill rate" +
                ", because highest supported rate is 1 token/nanosecond";
        String msg = MessageFormat.format(pattern, actualRate);
        return new IllegalArgumentException(msg);
    }

    public static IllegalArgumentException nonPositiveTimeOfFirstRefill(Instant timeOfFirstRefill) {
        String pattern = "{0} is wrong value for timeOfFirstRefill, because timeOfFirstRefill should be a positive date";
        String msg = MessageFormat.format(pattern, timeOfFirstRefill);
        return new IllegalArgumentException(msg);
    }

    public static IllegalArgumentException intervallyAlignedRefillWithAdaptiveInitialTokensIncompatipleWithManualSpecifiedInitialTokens() {
        String msg = "Intervally aligned Refill With adaptive initial tokens incompatiple with maanual specified initial tokens";
        return new IllegalArgumentException(msg);
    }

    public static IllegalArgumentException intervallyAlignedRefillCompatibleOnlyWithWallClock() {
        String msg = "intervally aligned refill is compatible only with wall-clock style TimeMeter";
        return new IllegalArgumentException(msg);
    }

    public static IllegalArgumentException foundTwoBandwidthsWithSameId(int firstIndex, int secondIndex, String id) {
        String pattern = "All identifiers must unique. Id: {0}, first index: {1}, second index: {2}";
        String msg = MessageFormat.format(pattern, id, firstIndex, secondIndex);
        return new IllegalArgumentException(msg);
    }

    // ------------------- end of construction time exceptions --------------------------------

    // ------------------- usage time exceptions  ---------------------------------------------
    public static IllegalArgumentException nonPositiveNanosToWait(long waitIfBusyNanos) {
        String pattern = "Waiting value should be positive, {0} is wrong waiting period";
        String msg = MessageFormat.format(pattern, waitIfBusyNanos);
        return new IllegalArgumentException(msg);
    }

    public static IllegalArgumentException nonPositiveTokensToConsume(long tokens) {
        String pattern = "Unable to consume {0} tokens, due to number of tokens to consume should be positive";
        String msg = MessageFormat.format(pattern, tokens);
        return new IllegalArgumentException(msg);
    }

    public static IllegalArgumentException nonPositiveTokensLimitToSync(long tokens) {
        String pattern = "Sync threshold tokens should be positive, {0} is wrong waiting period";
        String msg = MessageFormat.format(pattern, tokens);
        return new IllegalArgumentException(msg);
    }

    public static IllegalArgumentException reservationOverflow() {
        String msg = "Existed hardware is unable to service the reservation of so many tokens";
        return new IllegalArgumentException(msg);
    }

    public static IllegalArgumentException nullTokensInheritanceStrategy() {
        String msg = "Tokens migration mode must not be null";
        return new IllegalArgumentException(msg);
    }

    public static BucketExecutionException executionException(Throwable cause) {
        return new BucketExecutionException(cause);
    }

    private BucketExceptions() {
        // private constructor for utility class
    }

<<<<<<< HEAD
    public static UnsupportedOperationException asyncModeIsNotSupported() {
        String msg = "Asynchronous mode is not supported";
        return new UnsupportedOperationException(msg);
=======
    public static class BucketExecutionException extends RuntimeException {
        public BucketExecutionException(Throwable cause) {
            super(cause);
        }
>>>>>>> 56717194
    }

}<|MERGE_RESOLUTION|>--- conflicted
+++ resolved
@@ -187,20 +187,19 @@
         return new BucketExecutionException(cause);
     }
 
-    private BucketExceptions() {
-        // private constructor for utility class
-    }
-
-<<<<<<< HEAD
     public static UnsupportedOperationException asyncModeIsNotSupported() {
         String msg = "Asynchronous mode is not supported";
         return new UnsupportedOperationException(msg);
-=======
+    }
+
     public static class BucketExecutionException extends RuntimeException {
         public BucketExecutionException(Throwable cause) {
             super(cause);
         }
->>>>>>> 56717194
+    }
+
+    private BucketExceptions() {
+        // private constructor for utility class
     }
 
 }