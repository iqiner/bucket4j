/*
 *
 * Copyright 2015-2018 Vladimir Bukhtoyarov
 *
 *       Licensed under the Apache License, Version 2.0 (the "License");
 *       you may not use this file except in compliance with the License.
 *       You may obtain a copy of the License at
 *
 *             http://www.apache.org/licenses/LICENSE-2.0
 *
 *      Unless required by applicable law or agreed to in writing, software
 *      distributed under the License is distributed on an "AS IS" BASIS,
 *      WITHOUT WARRANTIES OR CONDITIONS OF ANY KIND, either express or implied.
 *      See the License for the specific language governing permissions and
 *      limitations under the License.
 */

package io.github.bucket4j;

<<<<<<< HEAD
import io.github.bucket4j.distributed.proxy.AsyncBucketProxy;

=======
import io.github.bucket4j.serialization.DeserializationAdapter;
import io.github.bucket4j.serialization.SerializationAdapter;
import io.github.bucket4j.serialization.SerializationHandle;

import java.io.IOException;
>>>>>>> 36a86cc7
import java.io.Serializable;

/**
 * Describes both result of consumption and tokens remaining in the bucket after consumption.
 *
 * @see Bucket#tryConsumeAndReturnRemaining(long)
 * @see AsyncBucketProxy#tryConsumeAndReturnRemaining(long)
 */
public class ConsumptionProbe implements Serializable {

    private static final long serialVersionUID = 42L;

    private final boolean consumed;
    private final long remainingTokens;
    private final long nanosToWaitForRefill;
    private final long nanosToWaitForReset;

<<<<<<< HEAD
    public static ConsumptionProbe consumed(long remainingTokens, long nanosToWaitForReset) {
        return new ConsumptionProbe(true, remainingTokens, 0, nanosToWaitForReset);
=======
    public static SerializationHandle<ConsumptionProbe> SERIALIZATION_HANDLE = new SerializationHandle<ConsumptionProbe>() {
        @Override
        public <S> ConsumptionProbe deserialize(DeserializationAdapter<S> adapter, S input) throws IOException {
            boolean consumed = adapter.readBoolean(input);
            long remainingTokens = adapter.readLong(input);
            long nanosToWaitForRefill = adapter.readLong(input);

            return new ConsumptionProbe(consumed, remainingTokens, nanosToWaitForRefill);
        }

        @Override
        public <O> void serialize(SerializationAdapter<O> adapter, O output, ConsumptionProbe probe) throws IOException {
            adapter.writeBoolean(output, probe.consumed);
            adapter.writeLong(output, probe.remainingTokens);
            adapter.writeLong(output, probe.nanosToWaitForRefill);
        }

        @Override
        public int getTypeId() {
            return 15;
        }

        @Override
        public Class<ConsumptionProbe> getSerializedType() {
            return ConsumptionProbe.class;
        }

    };

    public static ConsumptionProbe consumed(long remainingTokens) {
        return new ConsumptionProbe(true, remainingTokens, 0);
>>>>>>> 36a86cc7
    }

    public static ConsumptionProbe rejected(long remainingTokens, long nanosToWaitForRefill, long nanosToWaitForReset) {
        return new ConsumptionProbe(false, remainingTokens, nanosToWaitForRefill, nanosToWaitForReset);
    }

    private ConsumptionProbe(boolean consumed, long remainingTokens, long nanosToWaitForRefill, long nanosToWaitForReset) {
        this.consumed = consumed;
        this.remainingTokens = Math.max(0L, remainingTokens);
        this.nanosToWaitForRefill = nanosToWaitForRefill;
        this.nanosToWaitForReset = nanosToWaitForReset;
    }

    /**
     * Flag describes result of consumption operation.
     *
     * @return true if tokens was consumed
     */
    public boolean isConsumed() {
        return consumed;
    }

    /**
     * Return the tokens remaining in the bucket
     *
     * @return the tokens remaining in the bucket
     */
    public long getRemainingTokens() {
        return remainingTokens;
    }

    /**
     * Returns zero if {@link #isConsumed()} returns true, else time in nanos which need to wait until requested amount of tokens will be refilled
     *
     * @return Zero if {@link #isConsumed()} returns true, else time in nanos which need to wait until requested amount of tokens will be refilled
     */
    public long getNanosToWaitForRefill() {
        return nanosToWaitForRefill;
    }

    /**
     * Time in nanos which need to wait until bucket will be fully refilled to its maximum
     *
     * @return time in nanos which need to wait until bucket will be fully refilled to its maximum
     */
    public long getNanosToWaitForReset() {
        return nanosToWaitForReset;
    }

    @Override
    public String toString() {
        return "ConsumptionProbe{" +
                "consumed=" + consumed +
                ", remainingTokens=" + remainingTokens +
                ", nanosToWaitForRefill=" + nanosToWaitForRefill +
                ", nanosToWaitForReset=" + nanosToWaitForReset +
                '}';
    }

}<|MERGE_RESOLUTION|>--- conflicted
+++ resolved
@@ -17,16 +17,13 @@
 
 package io.github.bucket4j;
 
-<<<<<<< HEAD
 import io.github.bucket4j.distributed.proxy.AsyncBucketProxy;
 
-=======
 import io.github.bucket4j.serialization.DeserializationAdapter;
 import io.github.bucket4j.serialization.SerializationAdapter;
 import io.github.bucket4j.serialization.SerializationHandle;
 
 import java.io.IOException;
->>>>>>> 36a86cc7
 import java.io.Serializable;
 
 /**
@@ -44,18 +41,15 @@
     private final long nanosToWaitForRefill;
     private final long nanosToWaitForReset;
 
-<<<<<<< HEAD
-    public static ConsumptionProbe consumed(long remainingTokens, long nanosToWaitForReset) {
-        return new ConsumptionProbe(true, remainingTokens, 0, nanosToWaitForReset);
-=======
     public static SerializationHandle<ConsumptionProbe> SERIALIZATION_HANDLE = new SerializationHandle<ConsumptionProbe>() {
         @Override
         public <S> ConsumptionProbe deserialize(DeserializationAdapter<S> adapter, S input) throws IOException {
             boolean consumed = adapter.readBoolean(input);
             long remainingTokens = adapter.readLong(input);
             long nanosToWaitForRefill = adapter.readLong(input);
+            long nanosToWaitForReset = adapter.readLong(input);
 
-            return new ConsumptionProbe(consumed, remainingTokens, nanosToWaitForRefill);
+            return new ConsumptionProbe(consumed, remainingTokens, nanosToWaitForRefill, nanosToWaitForReset);
         }
 
         @Override
@@ -63,6 +57,7 @@
             adapter.writeBoolean(output, probe.consumed);
             adapter.writeLong(output, probe.remainingTokens);
             adapter.writeLong(output, probe.nanosToWaitForRefill);
+            adapter.writeLong(output, probe.nanosToWaitForReset);
         }
 
         @Override
@@ -77,9 +72,8 @@
 
     };
 
-    public static ConsumptionProbe consumed(long remainingTokens) {
-        return new ConsumptionProbe(true, remainingTokens, 0);
->>>>>>> 36a86cc7
+    public static ConsumptionProbe consumed(long remainingTokens, long nanosToWaitForReset) {
+        return new ConsumptionProbe(true, remainingTokens, 0, nanosToWaitForReset);
     }
 
     public static ConsumptionProbe rejected(long remainingTokens, long nanosToWaitForRefill, long nanosToWaitForReset) {
