<<<<<<< HEAD
/*
 *
 *   Copyright 2015-2017 Vladimir Bukhtoyarov
 *
 *     Licensed under the Apache License, Version 2.0 (the "License");
 *     you may not use this file except in compliance with the License.
 *     You may obtain a copy of the License at
 *
 *           http://www.apache.org/licenses/LICENSE-2.0
 *
 *    Unless required by applicable law or agreed to in writing, software
 *    distributed under the License is distributed on an "AS IS" BASIS,
 *    WITHOUT WARRANTIES OR CONDITIONS OF ANY KIND, either express or implied.
 *    See the License for the specific language governing permissions and
 *    limitations under the License.
=======
/*-
 * ========================LICENSE_START=================================
 * Bucket4j
 * %%
 * Copyright (C) 2015 - 2020 Vladimir Bukhtoyarov
 * %%
 * Licensed under the Apache License, Version 2.0 (the "License");
 * you may not use this file except in compliance with the License.
 * You may obtain a copy of the License at
 * 
 *      http://www.apache.org/licenses/LICENSE-2.0
 * 
 * Unless required by applicable law or agreed to in writing, software
 * distributed under the License is distributed on an "AS IS" BASIS,
 * WITHOUT WARRANTIES OR CONDITIONS OF ANY KIND, either express or implied.
 * See the License for the specific language governing permissions and
 * limitations under the License.
 * =========================LICENSE_END==================================
>>>>>>> 3ec82084
 */
package io.github.bucket4j;
import io.github.bucket4j.local.LocalBucketBuilder;

/**
 * @deprecated
 */
public class Bucket4j {

<<<<<<< HEAD
=======
    private static final Map<Class<?>, Extension<?>> extensions;
    static {
        extensions = new HashMap<>();
        for (Extension<?> extension : ServiceLoader.load(Extension.class)) {
            extensions.put(extension.getClass(), extension);
        }
    }

    private static final List<SerializationHandle<?>> serializationHandles;
    static {
        Map<Integer, SerializationHandle<?>> serializersById = new HashMap<>();

        List<SerializationHandle<?>> coreHandles = Arrays.asList(
                Bandwidth.SERIALIZATION_HANDLE,
                BucketConfiguration.SERIALIZATION_HANDLE,
                BucketState.SERIALIZATION_HANDLE,
                GridBucketState.SERIALIZATION_HANDLE,
                ReserveAndCalculateTimeToSleepCommand.SERIALIZATION_HANDLE,
                AddTokensCommand.SERIALIZATION_HANDLE,
                ConsumeAsMuchAsPossibleCommand.SERIALIZATION_HANDLE,
                CreateSnapshotCommand.SERIALIZATION_HANDLE,
                GetAvailableTokensCommand.SERIALIZATION_HANDLE,
                EstimateAbilityToConsumeCommand.SERIALIZATION_HANDLE,
                TryConsumeCommand.SERIALIZATION_HANDLE,
                TryConsumeAndReturnRemainingTokensCommand.SERIALIZATION_HANDLE,
                ReplaceConfigurationOrReturnPreviousCommand.SERIALIZATION_HANDLE,
                ConsumeIgnoringRateLimitsCommand.SERIALIZATION_HANDLE,
                CommandResult.SERIALIZATION_HANDLE,
                ConsumptionProbe.SERIALIZATION_HANDLE,
                EstimationProbe.SERIALIZATION_HANDLE,
                VerboseResult.SERIALIZATION_HANDLE,
                VerboseCommand.SERIALIZATION_HANDLE
        );

        List<SerializationHandle<?>> allHandles = new ArrayList<>(coreHandles);
        for (Extension<?> extension : extensions.values()) {
            allHandles.addAll(extension.getSerializers());
        }

        for (SerializationHandle<?> coreHandle : allHandles) {
            int typeId = coreHandle.getTypeId();
            SerializationHandle<?> conflictingHandle = serializersById.get(typeId);
            if (conflictingHandle != null) {
                String msg = "Serialization ID " + typeId + " duplicated for " + coreHandle + " and " + conflictingHandle;
                throw new IllegalArgumentException(msg);
            }
            serializersById.put(typeId, coreHandle);
        }

        serializationHandles = Collections.unmodifiableList(allHandles);
    }

    public static List<SerializationHandle<?>> getSerializationHandles() {
        return serializationHandles;
    }

>>>>>>> 3ec82084
    private Bucket4j() {
        // to avoid initialization of utility class
    }

    /**
     * @deprecated
     * @see Bucket#builder()
     */
    public static LocalBucketBuilder builder() {
        return Bucket.builder();
    }

    /**
     * @deprecated
     * @see BucketConfiguration#builder()
     */
    public static ConfigurationBuilder configurationBuilder() {
        return BucketConfiguration.builder();
    }

}<|MERGE_RESOLUTION|>--- conflicted
+++ resolved
@@ -1,20 +1,3 @@
-<<<<<<< HEAD
-/*
- *
- *   Copyright 2015-2017 Vladimir Bukhtoyarov
- *
- *     Licensed under the Apache License, Version 2.0 (the "License");
- *     you may not use this file except in compliance with the License.
- *     You may obtain a copy of the License at
- *
- *           http://www.apache.org/licenses/LICENSE-2.0
- *
- *    Unless required by applicable law or agreed to in writing, software
- *    distributed under the License is distributed on an "AS IS" BASIS,
- *    WITHOUT WARRANTIES OR CONDITIONS OF ANY KIND, either express or implied.
- *    See the License for the specific language governing permissions and
- *    limitations under the License.
-=======
 /*-
  * ========================LICENSE_START=================================
  * Bucket4j
@@ -24,16 +7,15 @@
  * Licensed under the Apache License, Version 2.0 (the "License");
  * you may not use this file except in compliance with the License.
  * You may obtain a copy of the License at
- * 
+ *
  *      http://www.apache.org/licenses/LICENSE-2.0
- * 
+ *
  * Unless required by applicable law or agreed to in writing, software
  * distributed under the License is distributed on an "AS IS" BASIS,
  * WITHOUT WARRANTIES OR CONDITIONS OF ANY KIND, either express or implied.
  * See the License for the specific language governing permissions and
  * limitations under the License.
  * =========================LICENSE_END==================================
->>>>>>> 3ec82084
  */
 package io.github.bucket4j;
 import io.github.bucket4j.local.LocalBucketBuilder;
@@ -43,65 +25,6 @@
  */
 public class Bucket4j {
 
-<<<<<<< HEAD
-=======
-    private static final Map<Class<?>, Extension<?>> extensions;
-    static {
-        extensions = new HashMap<>();
-        for (Extension<?> extension : ServiceLoader.load(Extension.class)) {
-            extensions.put(extension.getClass(), extension);
-        }
-    }
-
-    private static final List<SerializationHandle<?>> serializationHandles;
-    static {
-        Map<Integer, SerializationHandle<?>> serializersById = new HashMap<>();
-
-        List<SerializationHandle<?>> coreHandles = Arrays.asList(
-                Bandwidth.SERIALIZATION_HANDLE,
-                BucketConfiguration.SERIALIZATION_HANDLE,
-                BucketState.SERIALIZATION_HANDLE,
-                GridBucketState.SERIALIZATION_HANDLE,
-                ReserveAndCalculateTimeToSleepCommand.SERIALIZATION_HANDLE,
-                AddTokensCommand.SERIALIZATION_HANDLE,
-                ConsumeAsMuchAsPossibleCommand.SERIALIZATION_HANDLE,
-                CreateSnapshotCommand.SERIALIZATION_HANDLE,
-                GetAvailableTokensCommand.SERIALIZATION_HANDLE,
-                EstimateAbilityToConsumeCommand.SERIALIZATION_HANDLE,
-                TryConsumeCommand.SERIALIZATION_HANDLE,
-                TryConsumeAndReturnRemainingTokensCommand.SERIALIZATION_HANDLE,
-                ReplaceConfigurationOrReturnPreviousCommand.SERIALIZATION_HANDLE,
-                ConsumeIgnoringRateLimitsCommand.SERIALIZATION_HANDLE,
-                CommandResult.SERIALIZATION_HANDLE,
-                ConsumptionProbe.SERIALIZATION_HANDLE,
-                EstimationProbe.SERIALIZATION_HANDLE,
-                VerboseResult.SERIALIZATION_HANDLE,
-                VerboseCommand.SERIALIZATION_HANDLE
-        );
-
-        List<SerializationHandle<?>> allHandles = new ArrayList<>(coreHandles);
-        for (Extension<?> extension : extensions.values()) {
-            allHandles.addAll(extension.getSerializers());
-        }
-
-        for (SerializationHandle<?> coreHandle : allHandles) {
-            int typeId = coreHandle.getTypeId();
-            SerializationHandle<?> conflictingHandle = serializersById.get(typeId);
-            if (conflictingHandle != null) {
-                String msg = "Serialization ID " + typeId + " duplicated for " + coreHandle + " and " + conflictingHandle;
-                throw new IllegalArgumentException(msg);
-            }
-            serializersById.put(typeId, coreHandle);
-        }
-
-        serializationHandles = Collections.unmodifiableList(allHandles);
-    }
-
-    public static List<SerializationHandle<?>> getSerializationHandles() {
-        return serializationHandles;
-    }
-
->>>>>>> 3ec82084
     private Bucket4j() {
         // to avoid initialization of utility class
     }
