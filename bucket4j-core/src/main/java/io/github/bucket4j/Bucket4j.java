--- conflicted
+++ resolved
@@ -16,89 +16,13 @@
  */
 
 package io.github.bucket4j;
-
-<<<<<<< HEAD
-import io.github.bucket4j.distributed.proxy.*;
-import io.github.bucket4j.distributed.remote.CommandResult;
-import io.github.bucket4j.distributed.remote.commands.GetConfigurationCommand;
-=======
-import io.github.bucket4j.grid.*;
->>>>>>> 36a86cc7
 import io.github.bucket4j.local.LocalBucketBuilder;
-import io.github.bucket4j.serialization.SerializationHandle;
-
-<<<<<<< HEAD
-import java.io.Serializable;
-import java.util.Optional;
-import java.util.concurrent.CompletableFuture;
-import java.util.function.Supplier;
-=======
-import java.util.*;
-
-import static java.util.Collections.unmodifiableList;
->>>>>>> 36a86cc7
 
 /**
  * @deprecated
  */
 public class Bucket4j {
 
-<<<<<<< HEAD
-=======
-    private static final Map<Class, Extension> extensions;
-    static {
-        extensions = new HashMap<>();
-        for (Extension extension : ServiceLoader.load(Extension.class)) {
-            extensions.put(extension.getClass(), extension);
-        }
-    }
-
-    private static final List<SerializationHandle<?>> serializationHandles = unmodifiableList(new ArrayList<SerializationHandle<?>>() {{
-        Map<Integer, SerializationHandle<?>> serializersById = new HashMap<>();
-
-        List<SerializationHandle<?>> coreHandles = Arrays.asList(
-                Bandwidth.SERIALIZATION_HANDLE,
-                BucketConfiguration.SERIALIZATION_HANDLE,
-                BucketState.SERIALIZATION_HANDLE,
-                GridBucketState.SERIALIZATION_HANDLE,
-                ReserveAndCalculateTimeToSleepCommand.SERIALIZATION_HANDLE,
-                AddTokensCommand.SERIALIZATION_HANDLE,
-                ConsumeAsMuchAsPossibleCommand.SERIALIZATION_HANDLE,
-                CreateSnapshotCommand.SERIALIZATION_HANDLE,
-                GetAvailableTokensCommand.SERIALIZATION_HANDLE,
-                EstimateAbilityToConsumeCommand.SERIALIZATION_HANDLE,
-                TryConsumeCommand.SERIALIZATION_HANDLE,
-                TryConsumeAndReturnRemainingTokensCommand.SERIALIZATION_HANDLE,
-                ReplaceConfigurationOrReturnPreviousCommand.SERIALIZATION_HANDLE,
-                CommandResult.SERIALIZATION_HANDLE,
-                ConsumptionProbe.SERIALIZATION_HANDLE,
-                EstimationProbe.SERIALIZATION_HANDLE
-        );
-
-        List<SerializationHandle<?>> allHandles = new ArrayList<>(coreHandles);
-        for (Extension<?> extension : extensions.values()) {
-            allHandles.addAll(extension.getSerializers());
-        }
-
-        for (SerializationHandle<?> coreHandle : allHandles) {
-            int typeId = coreHandle.getTypeId();
-            SerializationHandle<?> conflictingHandle = serializersById.get(typeId);
-            if (conflictingHandle != null) {
-                String msg = "Serialization ID " + typeId + " duplicated for " + coreHandle + " and " + conflictingHandle;
-                throw new IllegalArgumentException(msg);
-            }
-            serializersById.put(typeId, coreHandle);
-        }
-
-        addAll(allHandles);
-
-    }});
-
-    public static List<SerializationHandle<?>> getSerializationHandles() {
-        return serializationHandles;
-    }
-
->>>>>>> 36a86cc7
     private Bucket4j() {
         // to avoid initialization of utility class
     }
