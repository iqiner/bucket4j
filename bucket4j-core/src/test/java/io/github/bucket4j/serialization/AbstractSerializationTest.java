
package io.github.bucket4j.serialization;

import io.github.bucket4j.*;
import io.github.bucket4j.distributed.remote.CommandResult;
import io.github.bucket4j.distributed.remote.MultiResult;
import io.github.bucket4j.distributed.remote.RemoteBucketState;
import io.github.bucket4j.distributed.remote.RemoteCommand;
import io.github.bucket4j.distributed.remote.commands.*;
import io.github.bucket4j.util.ComparableByContent;
import org.junit.Test;

import java.io.IOException;
import java.time.Duration;
import java.time.Instant;
import java.util.Arrays;

import static io.github.bucket4j.Bandwidth.classic;
import static io.github.bucket4j.Bandwidth.simple;
import static io.github.bucket4j.Refill.*;
import static io.github.bucket4j.serialization.PrimitiveSerializationHandles.LONG_HANDLE;
import static java.time.Duration.*;
import static org.junit.Assert.assertTrue;

public abstract class AbstractSerializationTest {

    protected void testSerialization(Object object) {
        Object object2 = serializeAndDeserialize(object);
        assertTrue(ComparableByContent.equals(object, object2));
    }

    protected abstract <T> T serializeAndDeserialize(T object);


    @Test
    public void serializeSimpleBandwidth() throws IOException {
        Bandwidth bandwidth = simple(10, ofSeconds(20));
        testSerialization(bandwidth);
    }

    @Test
    public void serializeClassicBandwidthWithGreedyRefill() throws IOException {
        Bandwidth bandwidth = classic(20, greedy(100, Duration.ofSeconds(42)));
        testSerialization(bandwidth);
    }

    @Test
    public void serializeClassicBandwidthWithIntervallyRefill() throws IOException {
        Bandwidth bandwidth = classic(30, intervally(200, Duration.ofSeconds(420)));
        testSerialization(bandwidth);
    }

    @Test
    public void serializeClassicBandwidthWithIntervallyAlignedRefill() throws IOException {
        Bandwidth bandwidth = classic(40, intervallyAligned(300, Duration.ofSeconds(4200), Instant.now(), true));
        testSerialization(bandwidth);
    }


    @Test
    public void serializeBucketConfiguration_withSingleBandwidth() throws IOException {
        Bandwidth[] bandwidths = new Bandwidth[] {
                simple(10, ofSeconds(42))
        };
        BucketConfiguration bucketConfiguration = new BucketConfiguration(Arrays.asList(bandwidths));
        testSerialization(bucketConfiguration);
    }

    @Test
    public void serializeBucketConfiguration_withMultipleBandwidths() throws IOException {
        Bandwidth[] bandwidths = new Bandwidth[] {
                simple(10, ofSeconds(42)),
                classic(20, greedy(300, ofHours(2))),
                classic(400, intervallyAligned(1000, ofDays(2), Instant.now().plusNanos(1), true))
        };
        BucketConfiguration bucketConfiguration = new BucketConfiguration(Arrays.asList(bandwidths));
        testSerialization(bucketConfiguration);
    }

    @Test
    public void serializeBucketState_withSingleBandwidth_withoutState() throws IOException {
        Bandwidth[] bandwidths = new Bandwidth[]{
                simple(10, ofSeconds(42))
        };
        BucketConfiguration bucketConfiguration = new BucketConfiguration(Arrays.asList(bandwidths));
        BucketState bucketState = BucketState.createInitialState(bucketConfiguration, MathType.INTEGER_64_BITS, System.nanoTime());

        testSerialization(bucketState);
    }

    @Test
    public void serializeBucketState_withSingleBandwidth_withState() throws IOException {
        for (MathType mathType : MathType.values()) {
            Bandwidth[] bandwidths = new Bandwidth[] {
                    simple(10, ofSeconds(42))
            };
            BucketConfiguration bucketConfiguration = new BucketConfiguration(Arrays.asList(bandwidths));
            BucketState bucketState = BucketState.createInitialState(bucketConfiguration, mathType, System.nanoTime());

            bucketState.addTokens(bandwidths, 300);

            testSerialization(bucketState);
        }
    }

    @Test
    public void serializeBucketState_withMultipleBandwidths_withState() throws IOException {
        for (MathType mathType : MathType.values()) {
            Bandwidth[] bandwidths = new Bandwidth[]{
                    simple(10, ofSeconds(42)),
                    classic(20, greedy(300, ofHours(2))),
                    classic(400, intervallyAligned(1000, ofDays(2), Instant.now(), false))
            };
            BucketConfiguration bucketConfiguration = new BucketConfiguration(Arrays.asList(bandwidths));
            BucketState bucketState = BucketState.createInitialState(bucketConfiguration, mathType, System.nanoTime());

            bucketState.addTokens(bandwidths, 42);

            testSerialization(bucketState);
        }
    }


    @Test
    public void serializeGridBucketState_withSingleBandwidth_withoutState() throws IOException {
        for (MathType mathType : MathType.values()) {
            Bandwidth[] bandwidths = new Bandwidth[] {
                    simple(10, ofSeconds(42))
            };
            BucketConfiguration bucketConfiguration = new BucketConfiguration(Arrays.asList(bandwidths));
            BucketState bucketState = BucketState.createInitialState(bucketConfiguration, mathType, System.nanoTime());
            RemoteBucketState gridBucketState = new RemoteBucketState(bucketConfiguration, bucketState);

            testSerialization(gridBucketState);
        }
    }

    @Test
    public void serializeGridBucketState_withSingleBandwidth_withState() throws IOException {
        for (MathType mathType : MathType.values()) {
            Bandwidth[] bandwidths = new Bandwidth[] {
                    simple(10, ofSeconds(42))
            };
            BucketConfiguration bucketConfiguration = new BucketConfiguration(Arrays.asList(bandwidths));
            BucketState bucketState = BucketState.createInitialState(bucketConfiguration, mathType, System.nanoTime());

            bucketState.addTokens(bandwidths, 300);
            RemoteBucketState gridBucketState = new RemoteBucketState(bucketConfiguration, bucketState);

            testSerialization(gridBucketState);
        }
    }

    @Test
    public void serializeGridBucketState_withMultipleBandwidths_withState() throws IOException {
        for (MathType mathType : MathType.values()) {
            Bandwidth[] bandwidths = new Bandwidth[] {
                    simple(10, ofSeconds(42)),
                    classic(20, greedy(300, ofHours(2))),
                    classic(400, intervallyAligned(1000, ofDays(2), Instant.now(), false))
            };
            BucketConfiguration bucketConfiguration = new BucketConfiguration(Arrays.asList(bandwidths));
            BucketState bucketState = BucketState.createInitialState(bucketConfiguration, mathType, System.nanoTime());

            bucketState.addTokens(bandwidths, 42);
            RemoteBucketState gridBucketState = new RemoteBucketState(bucketConfiguration, bucketState);

            testSerialization(gridBucketState);
        }
    }

    @Test
    public void serializationOfCommandResults() throws IOException {
<<<<<<< HEAD
        // without payload
        testSerialization(CommandResult.bucketNotFound());

        // with long payload
        testSerialization(CommandResult.success(42L, LONG_HANDLE));

        // with complex payload
        EstimationProbe resultWithComplexPayload = EstimationProbe.canNotBeConsumed(10, 20);
        testSerialization(CommandResult.success(resultWithComplexPayload, EstimationProbe.SERIALIZATION_HANDLE));

        // estimation probes
        testSerialization(EstimationProbe.canNotBeConsumed(10, 20));
        testSerialization(EstimationProbe.canBeConsumed(10));

        // consumption probes
        testSerialization(ConsumptionProbe.rejected(10, 20, 66));
        testSerialization(ConsumptionProbe.consumed(10, 66));

        // multi result
        testSerialization(new MultiResult(Arrays.asList(
                CommandResult.NOTHING,
                CommandResult.FALSE,
                CommandResult.ZERO,
                CommandResult.success(resultWithComplexPayload, EstimationProbe.SERIALIZATION_HANDLE),
                CommandResult.bucketNotFound()
        )));
=======
        Bandwidth[] bandwidths = new Bandwidth[] {
            simple(10, ofSeconds(42))
        };
        BucketConfiguration bucketConfiguration = new BucketConfiguration(Arrays.asList(bandwidths));
        BucketState bucketState = new BucketState(bucketConfiguration, System.nanoTime());

//        // without payload
//        testSerialization(CommandResult.bucketNotFound());
//
//        // with integer payload
//        testSerialization(CommandResult.success(42L));
//
//        // with complex payload
//        testSerialization(CommandResult.success(EstimationProbe.canNotBeConsumed(10, 20)));
//
//        // estimation probes
//        testSerialization(EstimationProbe.canNotBeConsumed(10, 20));
//        testSerialization(EstimationProbe.canBeConsumed(10));
//
//        // consumption probes
//        testSerialization(ConsumptionProbe.rejected(10, 20));
//        testSerialization(ConsumptionProbe.consumed(10));

        // verbose results
        testSerialization(new VerboseResult<>(323L, null, bucketConfiguration, bucketState));
        testSerialization(new VerboseResult<>(323L, true, bucketConfiguration, bucketState));
        testSerialization(new VerboseResult<>(323L, 6666666L, bucketConfiguration, bucketState));
        testSerialization(new VerboseResult<>(323L, ConsumptionProbe.consumed(10), bucketConfiguration, bucketState));
>>>>>>> 3ec82084
    }

    @Test
    public void serializationOfCommands() throws IOException {
        BucketConfiguration configuration = Bucket4j.configurationBuilder()
                .addLimit(simple(10, ofSeconds(1)))
                .build();

        testSerialization(new CreateInitialStateCommand(configuration));

        testSerialization(new CreateInitialStateAndExecuteCommand<>(configuration, new ConsumeAsMuchAsPossibleCommand(13)));

        testSerialization(
            new MultiCommand(
                Arrays.asList(
                    new AddTokensCommand(3),
                    new GetAvailableTokensCommand(),
                    new TryConsumeCommand(10)
                )
            )
        );

        testSerialization(new ReserveAndCalculateTimeToSleepCommand(10, 20));

        testSerialization(new AddTokensCommand(3));

        testSerialization(new ConsumeAsMuchAsPossibleCommand(13));

        testSerialization(new GetAvailableTokensCommand());

        testSerialization(new CreateSnapshotCommand());

        testSerialization(new EstimateAbilityToConsumeCommand(3));

        testSerialization(new TryConsumeCommand(10));

        testSerialization(new TryConsumeAndReturnRemainingTokensCommand(11));

        testSerialization(new ReplaceConfigurationOrReturnPreviousCommand(configuration));

<<<<<<< HEAD
        testSerialization(new GetConfigurationCommand());
=======
        testSerialization(new ConsumeIgnoringRateLimitsCommand(100));

        testSerialization(new VerboseCommand<>(new ConsumeIgnoringRateLimitsCommand(100)));
        testSerialization(new VerboseCommand<>(new GetAvailableTokensCommand()));
        testSerialization(new VerboseCommand<>(new ReplaceConfigurationOrReturnPreviousCommand(configuration)));
>>>>>>> 3ec82084
    }

}<|MERGE_RESOLUTION|>--- conflicted
+++ resolved
@@ -171,16 +171,36 @@
 
     @Test
     public void serializationOfCommandResults() throws IOException {
-<<<<<<< HEAD
         // without payload
         testSerialization(CommandResult.bucketNotFound());
 
         // with long payload
         testSerialization(CommandResult.success(42L, LONG_HANDLE));
+        Bandwidth[] bandwidths = new Bandwidth[] {
+            simple(10, ofSeconds(42))
+        };
+        BucketConfiguration bucketConfiguration = new BucketConfiguration(Arrays.asList(bandwidths));
+        BucketState bucketState = new BucketState(bucketConfiguration, System.nanoTime());
 
         // with complex payload
         EstimationProbe resultWithComplexPayload = EstimationProbe.canNotBeConsumed(10, 20);
         testSerialization(CommandResult.success(resultWithComplexPayload, EstimationProbe.SERIALIZATION_HANDLE));
+//        // without payload
+//        testSerialization(CommandResult.bucketNotFound());
+//
+//        // with integer payload
+//        testSerialization(CommandResult.success(42L));
+//
+//        // with complex payload
+//        testSerialization(CommandResult.success(EstimationProbe.canNotBeConsumed(10, 20)));
+//
+//        // estimation probes
+//        testSerialization(EstimationProbe.canNotBeConsumed(10, 20));
+//        testSerialization(EstimationProbe.canBeConsumed(10));
+//
+//        // consumption probes
+//        testSerialization(ConsumptionProbe.rejected(10, 20));
+//        testSerialization(ConsumptionProbe.consumed(10));
 
         // estimation probes
         testSerialization(EstimationProbe.canNotBeConsumed(10, 20));
@@ -198,36 +218,11 @@
                 CommandResult.success(resultWithComplexPayload, EstimationProbe.SERIALIZATION_HANDLE),
                 CommandResult.bucketNotFound()
         )));
-=======
-        Bandwidth[] bandwidths = new Bandwidth[] {
-            simple(10, ofSeconds(42))
-        };
-        BucketConfiguration bucketConfiguration = new BucketConfiguration(Arrays.asList(bandwidths));
-        BucketState bucketState = new BucketState(bucketConfiguration, System.nanoTime());
-
-//        // without payload
-//        testSerialization(CommandResult.bucketNotFound());
-//
-//        // with integer payload
-//        testSerialization(CommandResult.success(42L));
-//
-//        // with complex payload
-//        testSerialization(CommandResult.success(EstimationProbe.canNotBeConsumed(10, 20)));
-//
-//        // estimation probes
-//        testSerialization(EstimationProbe.canNotBeConsumed(10, 20));
-//        testSerialization(EstimationProbe.canBeConsumed(10));
-//
-//        // consumption probes
-//        testSerialization(ConsumptionProbe.rejected(10, 20));
-//        testSerialization(ConsumptionProbe.consumed(10));
-
         // verbose results
         testSerialization(new VerboseResult<>(323L, null, bucketConfiguration, bucketState));
         testSerialization(new VerboseResult<>(323L, true, bucketConfiguration, bucketState));
         testSerialization(new VerboseResult<>(323L, 6666666L, bucketConfiguration, bucketState));
         testSerialization(new VerboseResult<>(323L, ConsumptionProbe.consumed(10), bucketConfiguration, bucketState));
->>>>>>> 3ec82084
     }
 
     @Test
@@ -268,15 +263,13 @@
 
         testSerialization(new ReplaceConfigurationOrReturnPreviousCommand(configuration));
 
-<<<<<<< HEAD
         testSerialization(new GetConfigurationCommand());
-=======
+
         testSerialization(new ConsumeIgnoringRateLimitsCommand(100));
 
         testSerialization(new VerboseCommand<>(new ConsumeIgnoringRateLimitsCommand(100)));
         testSerialization(new VerboseCommand<>(new GetAvailableTokensCommand()));
         testSerialization(new VerboseCommand<>(new ReplaceConfigurationOrReturnPreviousCommand(configuration)));
->>>>>>> 3ec82084
     }
 
 }