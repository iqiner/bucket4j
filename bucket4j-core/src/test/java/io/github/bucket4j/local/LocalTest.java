--- conflicted
+++ resolved
@@ -31,13 +31,8 @@
     @Test
     public void testTryConsume_lockFree_Limited() throws Exception {
         int threadCount = 4;
-<<<<<<< HEAD
         Function<Bucket, Long> action = b -> b.asBlocking().tryConsumeUninterruptibly(1, Duration.ofMillis(50))? 1L : 0L;
-        test15Seconds(() -> builder.build(), threadCount, action);
-=======
-        Function<Bucket, Long> action = b -> b.asScheduler().tryConsumeUninterruptibly(1, Duration.ofMillis(50))? 1L : 0L;
         test5Seconds(() -> builder.build(), threadCount, action);
->>>>>>> 3ec82084
     }
 
     @Test
@@ -50,13 +45,8 @@
     @Test
     public void testTryConsume_SynchronizedLimited() throws Exception {
         int threadCount = 4;
-<<<<<<< HEAD
         Function<Bucket, Long> action = b -> b.asBlocking().tryConsumeUninterruptibly(1, Duration.ofMillis(50), UninterruptibleBlockingStrategy.PARKING)? 1L : 0L;
-        test15Seconds(() -> builder.withSynchronizationStrategy(SynchronizationStrategy.SYNCHRONIZED).build(), threadCount, action);
-=======
-        Function<Bucket, Long> action = b -> b.asScheduler().tryConsumeUninterruptibly(1, Duration.ofMillis(50), UninterruptibleBlockingStrategy.PARKING)? 1L : 0L;
         test5Seconds(() -> builder.withSynchronizationStrategy(SynchronizationStrategy.SYNCHRONIZED).build(), threadCount, action);
->>>>>>> 3ec82084
     }
 
     @Test
@@ -69,13 +59,8 @@
     @Test
     public void testTryConsume_UnsafeLimited() throws Exception {
         int threadCount = 1;
-<<<<<<< HEAD
         Function<Bucket, Long> action = b -> b.asBlocking().tryConsumeUninterruptibly(1, TimeUnit.MILLISECONDS.toNanos(50))? 1L: 0L;
-        test15Seconds(() -> builder.withSynchronizationStrategy(SynchronizationStrategy.NONE).build(), threadCount, action);
-=======
-        Function<Bucket, Long> action = b -> b.asScheduler().tryConsumeUninterruptibly(1, TimeUnit.MILLISECONDS.toNanos(50))? 1L: 0L;
         test5Seconds(() -> builder.withSynchronizationStrategy(SynchronizationStrategy.NONE).build(), threadCount, action);
->>>>>>> 3ec82084
     }
 
     private void test5Seconds(Supplier<Bucket> bucket, int threadCount, Function<Bucket, Long> action) throws Exception {
