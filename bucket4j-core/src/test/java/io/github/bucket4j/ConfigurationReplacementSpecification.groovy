/*
 *
 * Copyright 2015-2018 Vladimir Bukhtoyarov
 *
 *       Licensed under the Apache License, Version 2.0 (the "License");
 *       you may not use this file except in compliance with the License.
 *       You may obtain a copy of the License at
 *
 *             http://www.apache.org/licenses/LICENSE-2.0
 *
 *      Unless required by applicable law or agreed to in writing, software
 *      distributed under the License is distributed on an "AS IS" BASIS,
 *      WITHOUT WARRANTIES OR CONDITIONS OF ANY KIND, either express or implied.
 *      See the License for the specific language governing permissions and
 *      limitations under the License.
 */

package io.github.bucket4j

import io.github.bucket4j.distributed.AsyncBucket
import io.github.bucket4j.mock.BucketType
import io.github.bucket4j.mock.TimeMeterMock
import spock.lang.Specification
import spock.lang.Unroll

import java.time.Duration
import java.util.concurrent.ExecutionException

class ConfigurationReplacementSpecification extends Specification {

    @Unroll
    def "#bucketType should prevent increasing count of bandwidths"(BucketType bucketType) {
        setup:
            BucketConfiguration configuration = BucketConfiguration.builder()
                    .addLimit(Bandwidth.simple(10, Duration.ofMinutes(100)))
                    .build()
            Bucket bucket = bucketType.createBucket(configuration)
            BucketConfiguration newConfiguration = BucketConfiguration.builder()
                    .addLimit(Bandwidth.simple(100, Duration.ofMinutes(1)))
                    .addLimit(Bandwidth.simple(1000, Duration.ofHours(1)))
                    .build()

        when:
            bucket.replaceConfiguration(newConfiguration)
        then:
            IncompatibleConfigurationException ex = thrown(IncompatibleConfigurationException)
            EqualityUtils.equals(ex.newConfiguration, newConfiguration)
            EqualityUtils.equals(ex.previousConfiguration, bucket.getConfiguration())

        where:
            bucketType << BucketType.values()
    }

    @Unroll
    def "#bucketType should prevent increasing count of bandwidths when replacing configuration async"(BucketType bucketType) {
        setup:
            BucketConfiguration configuration = BucketConfiguration.builder()
                    .addLimit(Bandwidth.simple(10, Duration.ofMinutes(100)))
                    .build()
            AsyncBucket bucket = bucketType.createAsyncBucket(configuration)
            BucketConfiguration newConfiguration = BucketConfiguration.builder()
                .addLimit(Bandwidth.simple(100, Duration.ofMinutes(1)))
                .addLimit(Bandwidth.simple(1000, Duration.ofHours(1)))
                .build()

        when:
            bucket.replaceConfiguration(newConfiguration).get()
        then:
            ExecutionException executionException = thrown(ExecutionException)
            IncompatibleConfigurationException asyncException = executionException.getCause()
<<<<<<< HEAD
            isConfigEquals(asyncException.newConfiguration, newConfiguration)
            isConfigEquals(asyncException.previousConfiguration, configuration)

=======
            EqualityUtils.equals(asyncException.newConfiguration, newConfiguration)
            EqualityUtils.equals(asyncException.previousConfiguration, bucket.getConfiguration())
>>>>>>> 36a86cc7
        where:
            bucketType << BucketType.withAsyncSupport()
    }

    @Unroll
    def "#bucketType should prevent decreasing count of bandwidths"(BucketType bucketType) {
        setup:
            BucketConfiguration configuration = BucketConfiguration.builder()
                    .addLimit(Bandwidth.simple(100, Duration.ofMinutes(1)))
                    .addLimit(Bandwidth.simple(1000, Duration.ofHours(1)))
                    .build()

            Bucket bucket = bucketType.createBucket(configuration)
            BucketConfiguration newConfiguration = BucketConfiguration.builder()
                    .addLimit(Bandwidth.simple(10, Duration.ofMinutes(100)))
                    .build()

        when:
            bucket.replaceConfiguration(newConfiguration)
        then:
            IncompatibleConfigurationException ex = thrown(IncompatibleConfigurationException)
<<<<<<< HEAD
            isConfigEquals(ex.newConfiguration, newConfiguration)
            isConfigEquals(ex.previousConfiguration, configuration)

        where:
            bucketType << BucketType.values()
    }

    @Unroll
    def "#bucketType should prevent decreasing count of bandwidths when replacing configuration async"(BucketType bucketType) {
        setup:
            BucketConfiguration configuration = BucketConfiguration.builder()
                    .addLimit(Bandwidth.simple(100, Duration.ofMinutes(1)))
                    .addLimit(Bandwidth.simple(1000, Duration.ofHours(1)))
                    .build()
            AsyncBucket bucket = bucketType.createAsyncBucket(configuration)
            BucketConfiguration newConfiguration = BucketConfiguration.builder()
                    .addLimit(Bandwidth.simple(10, Duration.ofMinutes(100)))
                    .build()
=======
            EqualityUtils.equals(ex.newConfiguration, newConfiguration)
            EqualityUtils.equals(ex.previousConfiguration, bucket.getConfiguration())
>>>>>>> 36a86cc7

        when:
            bucket.replaceConfiguration(newConfiguration).get()
        then:
            ExecutionException executionException = thrown(ExecutionException)
            IncompatibleConfigurationException asyncException = executionException.getCause()
<<<<<<< HEAD
            isConfigEquals(asyncException.newConfiguration, newConfiguration)
            isConfigEquals(asyncException.previousConfiguration, configuration)
=======
            EqualityUtils.equals(asyncException.newConfiguration, newConfiguration)
            EqualityUtils.equals(asyncException.previousConfiguration, bucket.getConfiguration())
>>>>>>> 36a86cc7
        where:
            bucketType << BucketType.withAsyncSupport()
    }

    @Unroll
    def "#bucketType should perform refill before replace configuration"(BucketType bucketType) {
        expect:
            for (boolean sync : [true, false]) {
                TimeMeterMock clock = new TimeMeterMock(0)
                def configuration = BucketConfiguration.builder()
                        .addLimit(Bandwidth.simple(100, Duration.ofNanos(100)).withInitialTokens(0))
                        .build()
                BucketConfiguration newConfiguration = BucketConfiguration.builder()
                        .addLimit(Bandwidth.simple(10, Duration.ofNanos(100)))
                        .build()
                if (sync || !bucketType.isAsyncModeSupported()) {
                    Bucket bucket = bucketType.createBucket(configuration, clock)
                    clock.addTime(10)
                    bucket.replaceConfiguration(newConfiguration)
                    bucket.getAvailableTokens() == 10
                } else {
                    AsyncBucket bucket = bucketType.createAsyncBucket(configuration, clock)
                    clock.addTime(10)
                    bucket.replaceConfiguration(newConfiguration).get()
                    bucket.getAvailableTokens().get() == 10
                }
            }
        where:
            bucketType << BucketType.values()
    }

    @Unroll
    def "#bucketType should decrease available tokens when reducing capacity"(BucketType bucketType) {
        expect:
        for (boolean sync : [true, false]) {
            TimeMeterMock clock = new TimeMeterMock(0)
            BucketConfiguration configuration = BucketConfiguration.builder()
                    .addLimit(Bandwidth.classic(500, Refill.greedy(100, Duration.ofNanos(100))))
                    .build()
            BucketConfiguration newConfiguration = BucketConfiguration.builder()
                    .addLimit(Bandwidth.classic (200, Refill.greedy(100, Duration.ofNanos(100)) ))
                    .build()
            if (sync || !bucketType.isAsyncModeSupported()) {
                Bucket bucket = bucketType.createBucket(configuration, clock)
                bucket.replaceConfiguration(newConfiguration)
                bucket.getAvailableTokens() == 200
            } else {
                AsyncBucket bucket = bucketType.createAsyncBucket(configuration, clock)
                bucket.replaceConfiguration(newConfiguration).get()
                bucket.getAvailableTokens().get() == 200
            }
        }
        where:
            bucketType << BucketType.values()
    }

    @Unroll
    def "#bucketType should apply new configuration"(BucketType bucketType) {
        expect:
        for (boolean sync : [true, false]) {
            TimeMeterMock clock = new TimeMeterMock(0)
            def configuration = BucketConfiguration.builder()
                    .addLimit(Bandwidth.simple(100, Duration.ofNanos(100)).withInitialTokens(0))
                    .build()
            BucketConfiguration newConfiguration = BucketConfiguration.builder()
                    .addLimit(Bandwidth.simple(10, Duration.ofNanos(100)))
                    .build()
            if (sync || !bucketType.isAsyncModeSupported()) {
                Bucket bucket = bucketType.createBucket(configuration, clock)
                bucket.replaceConfiguration(newConfiguration)
                clock.addTime(10)
                bucket.getAvailableTokens() == 1
            } else {
                AsyncBucket bucket = bucketType.createAsyncBucket(configuration, clock)
                bucket.replaceConfiguration(newConfiguration).get()
                clock.addTime(10)
                bucket.getAvailableTokens().get() == 1
            }
        }
        where:
            bucketType << BucketType.values()
    }

}<|MERGE_RESOLUTION|>--- conflicted
+++ resolved
@@ -68,14 +68,8 @@
         then:
             ExecutionException executionException = thrown(ExecutionException)
             IncompatibleConfigurationException asyncException = executionException.getCause()
-<<<<<<< HEAD
-            isConfigEquals(asyncException.newConfiguration, newConfiguration)
-            isConfigEquals(asyncException.previousConfiguration, configuration)
-
-=======
             EqualityUtils.equals(asyncException.newConfiguration, newConfiguration)
-            EqualityUtils.equals(asyncException.previousConfiguration, bucket.getConfiguration())
->>>>>>> 36a86cc7
+            EqualityUtils.equals(asyncException.previousConfiguration, configuration)
         where:
             bucketType << BucketType.withAsyncSupport()
     }
@@ -97,9 +91,8 @@
             bucket.replaceConfiguration(newConfiguration)
         then:
             IncompatibleConfigurationException ex = thrown(IncompatibleConfigurationException)
-<<<<<<< HEAD
-            isConfigEquals(ex.newConfiguration, newConfiguration)
-            isConfigEquals(ex.previousConfiguration, configuration)
+            EqualityUtils.equals(ex.newConfiguration, newConfiguration)
+            EqualityUtils.equals(ex.previousConfiguration, configuration)
 
         where:
             bucketType << BucketType.values()
@@ -116,23 +109,14 @@
             BucketConfiguration newConfiguration = BucketConfiguration.builder()
                     .addLimit(Bandwidth.simple(10, Duration.ofMinutes(100)))
                     .build()
-=======
-            EqualityUtils.equals(ex.newConfiguration, newConfiguration)
-            EqualityUtils.equals(ex.previousConfiguration, bucket.getConfiguration())
->>>>>>> 36a86cc7
 
         when:
             bucket.replaceConfiguration(newConfiguration).get()
         then:
             ExecutionException executionException = thrown(ExecutionException)
             IncompatibleConfigurationException asyncException = executionException.getCause()
-<<<<<<< HEAD
-            isConfigEquals(asyncException.newConfiguration, newConfiguration)
-            isConfigEquals(asyncException.previousConfiguration, configuration)
-=======
             EqualityUtils.equals(asyncException.newConfiguration, newConfiguration)
-            EqualityUtils.equals(asyncException.previousConfiguration, bucket.getConfiguration())
->>>>>>> 36a86cc7
+            EqualityUtils.equals(asyncException.previousConfiguration, configuration)
         where:
             bucketType << BucketType.withAsyncSupport()
     }
