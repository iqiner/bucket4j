--- conflicted
+++ resolved
@@ -4,10 +4,7 @@
 import io.github.bucket4j.distributed.AsyncBucket
 import io.github.bucket4j.mock.GridBackendMock
 import io.github.bucket4j.mock.BucketType
-<<<<<<< HEAD
-=======
 import io.github.bucket4j.mock.GridProxyMock
->>>>>>> 3ec82084
 import io.github.bucket4j.mock.TimeMeterMock
 import spock.lang.Specification
 import spock.lang.Unroll
@@ -28,37 +25,12 @@
             int n, boolean requiredResult, BucketConfiguration configuration) {
         expect:
             for (BucketType type : BucketType.values()) {
-<<<<<<< HEAD
                 def timeMeter = new TimeMeterMock(0)
                 Bucket bucket = type.createBucket(configuration, timeMeter)
                 assert bucket.tryConsume(1) == requiredResult
                 if (type.isAsyncModeSupported()) {
                     AsyncBucket asyncBucket = type.createAsyncBucket(configuration, timeMeter)
                     assert asyncBucket.tryConsume(1).get() == requiredResult
-=======
-                for (boolean sync : [true, false]) {
-                    for (boolean verbose : [true, false]) {
-                        def timeMeter = new TimeMeterMock(0)
-                        Bucket bucket = type.createBucket(builder, timeMeter)
-                        if (sync) {
-                            if (!verbose) {
-                                assert bucket.tryConsume(1) == requiredResult
-                            } else {
-                                def verboseResult = bucket.asVerbose().tryConsume(1)
-                                assert verboseResult.value == requiredResult
-                                assertNotSame(verboseResult.state, getState(bucket))
-                            }
-                        } else {
-                            if (!verbose) {
-                                assert bucket.asAsync().tryConsume(1).get() == requiredResult
-                            } else {
-                                def verboseResult = bucket.asAsync().asVerbose().tryConsume(1).get()
-                                assert verboseResult.value == requiredResult
-                                assertNotSame(verboseResult.state, getState(bucket))
-                            }
-                        }
-                    }
->>>>>>> 3ec82084
                 }
             }
         where:
@@ -72,37 +44,12 @@
             int n, boolean requiredResult, long toConsume, BucketConfiguration configuration) {
         expect:
             for (BucketType type : BucketType.values()) {
-<<<<<<< HEAD
                 def timeMeter = new TimeMeterMock(0)
                 Bucket bucket = type.createBucket(configuration, timeMeter)
                 assert bucket.tryConsume(toConsume) == requiredResult
                 if (type.isAsyncModeSupported()) {
                     AsyncBucket asyncBucket = type.createAsyncBucket(configuration, timeMeter)
                     assert asyncBucket.tryConsume(toConsume).get() == requiredResult
-=======
-                for (boolean sync : [true, false]) {
-                    for (boolean verbose : [true, false]) {
-                        def timeMeter = new TimeMeterMock(0)
-                        Bucket bucket = type.createBucket(builder, timeMeter)
-                        if (sync) {
-                            if (!verbose) {
-                                assert bucket.tryConsume(toConsume) == requiredResult
-                            } else {
-                                def verboseResult = bucket.asVerbose().tryConsume(toConsume)
-                                assert verboseResult.value == requiredResult
-                                assertNotSame(verboseResult.state, getState(bucket))
-                            }
-                        } else {
-                            if (!verbose) {
-                                assert bucket.asAsync().tryConsume(toConsume).get() == requiredResult
-                            } else {
-                                def verboseResult = bucket.asAsync().asVerbose().tryConsume(toConsume).get()
-                                assert verboseResult.value == requiredResult
-                                assertNotSame(verboseResult.state, getState(bucket))
-                            }
-                        }
-                    }
->>>>>>> 3ec82084
                 }
             }
         where:
@@ -115,7 +62,6 @@
     def "#n tryConsumeAndReturnRemaining specification"(int n, long toConsume, boolean result, long expectedRemaining, long expectedWait, BucketConfiguration configuration) {
         expect:
             for (BucketType type : BucketType.values()) {
-<<<<<<< HEAD
                 TimeMeterMock timeMeter = new TimeMeterMock(0)
                 Bucket bucket = type.createBucket(configuration, timeMeter)
                 ConsumptionProbe probe = bucket.tryConsumeAndReturnRemaining(toConsume)
@@ -128,34 +74,6 @@
                     assert probe.consumed == result
                     assert probe.remainingTokens == expectedRemaining
                     assert probe.nanosToWaitForRefill == expectedWait
-=======
-                for (boolean sync : [true, false]) {
-                    for (boolean verbose : [true, false]) {
-                        TimeMeterMock timeMeter = new TimeMeterMock(0)
-                        Bucket bucket = type.createBucket(builder, timeMeter)
-                        ConsumptionProbe probe
-                        if (sync) {
-                            if (!verbose) {
-                                probe = bucket.tryConsumeAndReturnRemaining(toConsume)
-                            } else {
-                                def verboseResult = bucket.asVerbose().tryConsumeAndReturnRemaining(toConsume)
-                                probe = verboseResult.value
-                                assertNotSame(verboseResult.state, getState(bucket))
-                            }
-                        } else {
-                            if (!verbose) {
-                                probe = bucket.asAsync().tryConsumeAndReturnRemaining(toConsume).get()
-                            } else {
-                                def verboseResult = bucket.asAsync().asVerbose().tryConsumeAndReturnRemaining(toConsume).get()
-                                probe = verboseResult.value
-                                assertNotSame(verboseResult.state, getState(bucket))
-                            }
-                        }
-                        assert probe.consumed == result
-                        assert probe.remainingTokens == expectedRemaining
-                        assert probe.nanosToWaitForRefill == expectedWait
-                    }
->>>>>>> 3ec82084
                 }
             }
         where:
@@ -168,8 +86,7 @@
     }
 
     @Unroll
-<<<<<<< HEAD
-    def "#n tryConsumeAndReturnRemaining specification"(int n, long toEstimate, boolean result, long expectedWait, BucketConfiguration configuration) {
+    def "#n estimateAbilityToConsume specification"(int n, long toEstimate, boolean result, long expectedWait, BucketConfiguration configuration) {
         expect:
             for (BucketType type : BucketType.values()) {
                     TimeMeterMock timeMeter = new TimeMeterMock(0)
@@ -185,44 +102,11 @@
                         AsyncBucket asyncBucket = type.createAsyncBucket(configuration, timeMeter)
                         availableTokensBeforeEstimation = bucket.getAvailableTokens()
                         probe = asyncBucket.estimateAbilityToConsume(toEstimate).get()
-=======
-    def "#n estimateAbilityToConsume specification"(int n, long toEstimate, boolean result, long expectedWait, AbstractBucketBuilder builder) {
-        expect:
-            for (BucketType type : BucketType.values()) {
-                for (boolean sync : [true, false]) {
-                    for (boolean verbose : [true, false]) {
-                        TimeMeterMock timeMeter = new TimeMeterMock(0)
-                        Bucket bucket = type.createBucket(builder, timeMeter)
-                        long availableTokensBeforeEstimation = bucket.getAvailableTokens()
-
-                        EstimationProbe probe
-                        if (sync) {
-                            if (!verbose) {
-                                probe = bucket.estimateAbilityToConsume(toEstimate)
-                            } else {
-                                def verboseResult = bucket.asVerbose().estimateAbilityToConsume(toEstimate)
-                                probe = verboseResult.value
-                                assertNotSame(verboseResult.state, getState(bucket))
-                            }
-                        } else {
-                            if (!verbose) {
-                                probe = bucket.asAsync().estimateAbilityToConsume(toEstimate).get()
-                            } else {
-                                def verboseResult = bucket.asAsync().asVerbose().estimateAbilityToConsume(toEstimate).get()
-                                probe = verboseResult.value
-                                assertNotSame(verboseResult.state, getState(bucket))
-                            }
-                        }
->>>>>>> 3ec82084
                         assert probe.canBeConsumed() == result
                         assert probe.remainingTokens == availableTokensBeforeEstimation
                         assert probe.nanosToWaitForRefill == expectedWait
                         assert bucket.getAvailableTokens() == availableTokensBeforeEstimation
                     }
-<<<<<<< HEAD
-=======
-                }
->>>>>>> 3ec82084
             }
         where:
             n | toEstimate | result  |  expectedWait | configuration
@@ -240,37 +124,12 @@
     def "#n Should return #requiredResult when consumeAsMuchAsPossible tokens from Bucket #builder"(int n, long requiredResult, BucketConfiguration configuration) {
         expect:
             for (BucketType bucketType : BucketType.values()) {
-<<<<<<< HEAD
                 TimeMeterMock timeMeter = new TimeMeterMock(0)
                 Bucket bucket = bucketType.createBucket(configuration, timeMeter)
                 assert bucket.tryConsumeAsMuchAsPossible() == requiredResult
                 if (bucketType.isAsyncModeSupported()) {
                     AsyncBucket asyncBucket = bucketType.createAsyncBucket(configuration, timeMeter)
                     assert asyncBucket.tryConsumeAsMuchAsPossible().get() == requiredResult
-=======
-                for (boolean sync : [true, false]) {
-                    for (boolean verbose : [true, false]) {
-                        TimeMeterMock timeMeter = new TimeMeterMock(0)
-                        Bucket bucket = bucketType.createBucket(builder, timeMeter)
-                        if (sync) {
-                            if (!verbose) {
-                                assert bucket.tryConsumeAsMuchAsPossible() == requiredResult
-                            } else {
-                                def verboseResult = bucket.asVerbose().tryConsumeAsMuchAsPossible()
-                                assert verboseResult.value == requiredResult
-                                assertNotSame(verboseResult.state, getState(bucket))
-                            }
-                        } else {
-                            if (!verbose) {
-                                assert bucket.asAsync().tryConsumeAsMuchAsPossible().get() == requiredResult
-                            } else {
-                                def verboseResult = bucket.asAsync().asVerbose().tryConsumeAsMuchAsPossible().get()
-                                assert verboseResult.value == requiredResult
-                                assertNotSame(verboseResult.state, getState(bucket))
-                            }
-                        }
-                    }
->>>>>>> 3ec82084
                 }
             }
         where:
@@ -284,37 +143,12 @@
             int n, long requiredResult, long limit, BucketConfiguration configuration) {
         expect:
             for (BucketType bucketType : BucketType.values()) {
-<<<<<<< HEAD
                 TimeMeterMock timeMeter = new TimeMeterMock(0)
                 Bucket bucket = bucketType.createBucket(configuration, timeMeter)
                 assert bucket.tryConsumeAsMuchAsPossible(limit) == requiredResult
                 if (bucketType.isAsyncModeSupported()) {
                     AsyncBucket asyncBucket = bucketType.createAsyncBucket(configuration, timeMeter)
                     assert asyncBucket.tryConsumeAsMuchAsPossible(limit).get() == requiredResult
-=======
-                for (boolean sync : [true, false]) {
-                    for (boolean verbose : [true, false]) {
-                        TimeMeterMock timeMeter = new TimeMeterMock(0)
-                        Bucket bucket = bucketType.createBucket(builder, timeMeter)
-                        if (sync) {
-                            if (!verbose) {
-                                assert bucket.tryConsumeAsMuchAsPossible(limit) == requiredResult
-                            } else {
-                                def verboseResult = bucket.asVerbose().tryConsumeAsMuchAsPossible(limit)
-                                assert verboseResult.value == requiredResult
-                                assertNotSame(verboseResult.state, getState(bucket))
-                            }
-                        } else {
-                            if (!verbose) {
-                                assert bucket.asAsync().tryConsumeAsMuchAsPossible(limit).get() == requiredResult
-                            } else {
-                                def verboseResult = bucket.asAsync().asVerbose().tryConsumeAsMuchAsPossible(limit).get()
-                                assert verboseResult.value == requiredResult
-                                assertNotSame(verboseResult.state, getState(bucket))
-                            }
-                        }
-                    }
->>>>>>> 3ec82084
                 }
             }
         where:
@@ -329,7 +163,6 @@
             int n, long tokensToAdd, long nanosIncrement, long requiredResult, BucketConfiguration configuration) {
         expect:
             for (BucketType type : BucketType.values()) {
-<<<<<<< HEAD
                 TimeMeterMock timeMeter = new TimeMeterMock(0)
                 Bucket bucket = type.createBucket(configuration, timeMeter)
                 bucket.getAvailableTokens() // touch the bucket in order to initialize
@@ -345,30 +178,6 @@
                     timeMeter.addTime(nanosIncrement)
                     asyncBucket.addTokens(tokensToAdd).get()
                     assert asyncBucket.getAvailableTokens().get() == requiredResult
-=======
-                for (boolean sync : [true, false]) {
-                    for (boolean verbose : [true, false]) {
-                        TimeMeterMock timeMeter = new TimeMeterMock(0)
-                        Bucket bucket = type.createBucket(builder, timeMeter)
-                        timeMeter.addTime(nanosIncrement)
-                        if (sync) {
-                            if (!verbose) {
-                                bucket.addTokens(tokensToAdd)
-                            } else {
-                                def verboseResult = bucket.asVerbose().addTokens(tokensToAdd)
-                                assertNotSame(verboseResult.state, getState(bucket))
-                            }
-                        } else {
-                            if (!verbose) {
-                                bucket.asAsync().addTokens(tokensToAdd).get()
-                            } else {
-                                def verboseResult = bucket.asAsync().asVerbose().addTokens(tokensToAdd).get()
-                                assertNotSame(verboseResult.state, getState(bucket))
-                            }
-                        }
-                        assert bucket.createSnapshot().getAvailableTokens(bucket.configuration.bandwidths) == requiredResult
-                    }
->>>>>>> 3ec82084
                 }
             }
         where:
@@ -384,17 +193,11 @@
     def "#n getAvailableTokens specification"(int n, long nanosSinceBucketCreation, long expectedTokens, BucketConfiguration configuration) {
         expect:
             for (BucketType type : BucketType.values()) {
-<<<<<<< HEAD
-                TimeMeterMock timeMeter = new TimeMeterMock(0)
-                Bucket bucket = type.createBucket(configuration, timeMeter)
-                bucket.estimateAbilityToConsume(1) // touch the bucket in order to create it
-
-                timeMeter.addTime(nanosSinceBucketCreation)
-                assert bucket.getAvailableTokens() == expectedTokens
-=======
                 for (boolean verbose : [true, false]) {
                     TimeMeterMock timeMeter = new TimeMeterMock(0)
-                    Bucket bucket = type.createBucket(builder, timeMeter)
+                    Bucket bucket = type.createBucket(configuration, timeMeter)
+                bucket.estimateAbilityToConsume(1) // touch the bucket in order to create it
+
                     timeMeter.addTime(nanosSinceBucketCreation)
                     if (!verbose) {
                         assert bucket.getAvailableTokens() == expectedTokens
@@ -402,7 +205,6 @@
                         assert bucket.asVerbose().getAvailableTokens().value == expectedTokens
                     }
                 }
->>>>>>> 3ec82084
             }
         where:
             n | nanosSinceBucketCreation | expectedTokens |  configuration
