<?xml version="1.0" encoding="UTF-8"?>
<!--
  ~
  ~ Copyright 2015-2018 Vladimir Bukhtoyarov
  ~
  ~       Licensed under the Apache License, Version 2.0 (the "License");
  ~       you may not use this file except in compliance with the License.
  ~       You may obtain a copy of the License at
  ~
  ~             http://www.apache.org/licenses/LICENSE-2.0
  ~
  ~      Unless required by applicable law or agreed to in writing, software
  ~      distributed under the License is distributed on an "AS IS" BASIS,
  ~      WITHOUT WARRANTIES OR CONDITIONS OF ANY KIND, either express or implied.
  ~      See the License for the specific language governing permissions and
  ~      limitations under the License.
  -->

<project xmlns="http://maven.apache.org/POM/4.0.0"
         xmlns:xsi="http://www.w3.org/2001/XMLSchema-instance"
         xsi:schemaLocation="http://maven.apache.org/POM/4.0.0 http://maven.apache.org/xsd/maven-4.0.0.xsd">

    <modelVersion>4.0.0</modelVersion>

    <groupId>com.github.vladimir-bukhtoyarov</groupId>
<<<<<<< HEAD
    <version>5.0.0-alpha-2019-10-18</version>
=======
    <version>4.7.0</version>
>>>>>>> 36a86cc7
    <artifactId>bucket4j-parent</artifactId>
    <packaging>pom</packaging>
    <name>bucket4j-parent</name>

    <description>bucket4j - is a java implementation of token bucket algorithm for rate limiting</description>
    <url>http://github.com/vladimir-bukhtoyarov/bucket4j</url>

    <distributionManagement>
        <repository>
            <id>vladimir-bukhtoyarov-bintray-repo</id>
            <url>https://api.bintray.com/maven/vladimir-bukhtoyarov/maven/bucket4j-parent/</url>
        </repository>
    </distributionManagement>

    <licenses>
        <license>
            <name>The Apache Software License, Version 2.0</name>
            <url>http://www.apache.org/licenses/LICENSE-2.0</url>
            <distribution>repo</distribution>
        </license>
    </licenses>

    <properties>
        <modular-name>parent</modular-name>
        <project.build.sourceEncoding>UTF-8</project.build.sourceEncoding>
        <project.reporting.outputEncoding>UTF-8</project.reporting.outputEncoding>
        <maven.compiler.source>1.8</maven.compiler.source>
        <maven.compiler.target>1.8</maven.compiler.target>
        <benchmark.jar.name>benchmarks</benchmark.jar.name>
        <sonar.jacoco.reportPath>${project.basedir}/../bucket4j-parent/target/jacoco-merged.exec</sonar.jacoco.reportPath>
        <argLine/>
        <maven.build.timestamp.format>yyyy-MM-dd HH</maven.build.timestamp.format>
        <jcache.version>1.0.0</jcache.version>
        <ignite.version>2.1.0</ignite.version>
        <hazelcast.version>3.8</hazelcast.version>
<<<<<<< HEAD
        <infinispan.version>9.1.0.Final</infinispan.version>
        <testcontainers.version>1.12.2</testcontainers.version>
=======
<!--        <infinispan.version>10.0.0.Final</infinispan.version>-->
        <infinispan.version>10.1.0.CR1</infinispan.version>
        <testcontainers.version>1.9.0</testcontainers.version>
>>>>>>> 36a86cc7
        <lettuce-version>5.0.2.RELEASE</lettuce-version>
        <jedis.version>2.9.0</jedis.version>
    </properties>

    <scm>
        <url>http://github.com/vladimir-bukhtoyarov/bucket4j</url>
        <connection>scm:git:git@github.com:vladimir-bukhtoyarov/bucket4j</connection>
        <developerConnection>scm:git:git@github.com:vladimir-bukhtoyarov/bucket4j.git</developerConnection>
    </scm>

    <developers>
        <developer>
            <id>vladimir-bukhtoyarov</id>
            <name>Vladimir Bukhtoyarov</name>
            <email>jsecoder@mail.ru</email>
            <url>https://github.com/vladimir-bukhtoyarov</url>
            <organization>DINS</organization>
            <organizationUrl>http://www.dins.ru/</organizationUrl>
            <roles>
                <role>Lead software developer</role>
            </roles>
        </developer>
    </developers>

    <build>
        <plugins>
            <plugin>
                <groupId>org.apache.maven.plugins</groupId>
                <artifactId>maven-jar-plugin</artifactId>
                <configuration>
                    <archive>
                        <manifestEntries>
                            <Automatic-Module-Name>io.github.bucket4j.${modular-name}</Automatic-Module-Name>
                        </manifestEntries>
                    </archive>
                </configuration>
            </plugin>
            <plugin>
                <groupId>org.codehaus.gmavenplus</groupId>
                <artifactId>gmavenplus-plugin</artifactId>
                <version>1.5</version>
                <executions>
                    <execution>
                        <goals>
                            <goal>compile</goal>
                            <goal>testCompile</goal>
                        </goals>
                    </execution>
                </executions>
                <configuration>
                    <testSources>
                        <testSource>
                            <directory>${project.basedir}/src/test/java</directory>
                            <includes>
                                <include>**/*.groovy</include>
                            </includes>
                        </testSource>
                    </testSources>
                </configuration>
            </plugin>
            <plugin>
                <groupId>org.apache.maven.plugins</groupId>
                <artifactId>maven-compiler-plugin</artifactId>
                <version>3.6.1</version>
                <configuration>
                    <source>1.8</source>
                    <target>1.8</target>
                </configuration>
            </plugin>
            <plugin>
                <artifactId>maven-surefire-plugin</artifactId>
                <version>2.20</version>
                <configuration>
                    <includes>
                        <include>**/*Test.class</include>
                        <include>**/*Specification.class</include>
                    </includes>
                    <!-- Travis build workaround -->
                    <argLine>-Xms1024m -Xmx2048m</argLine>
                </configuration>
            </plugin>
            <plugin>
                <groupId>org.codehaus.mojo</groupId>
                <artifactId>flatten-maven-plugin</artifactId>
                <!--<version>1.1.0</version>-->
                <configuration>
                    <flattenMode>oss</flattenMode>
                </configuration>
                <executions>
                    <!-- enable flattening -->
                    <execution>
                        <id>flatten</id>
                        <phase>process-resources</phase>
                        <goals>
                            <goal>flatten</goal>
                        </goals>
                    </execution>
                    <!-- ensure proper cleanup -->
                    <execution>
                        <id>flatten.clean</id>
                        <phase>clean</phase>
                        <goals>
                            <goal>clean</goal>
                        </goals>
                    </execution>
                </executions>
            </plugin>
        </plugins>
    </build>

    <profiles>
        <profile>
            <id>bintray</id>
            <activation>
                <activeByDefault>false</activeByDefault>
            </activation>
            <build>
                <plugins>
                    <plugin>
                        <artifactId>maven-source-plugin</artifactId>
                        <executions>
                            <execution>
                                <id>attach-sources</id>
                                <goals>
                                    <goal>jar</goal>
                                </goals>
                            </execution>
                        </executions>
                    </plugin>
                    <plugin>
                        <artifactId>maven-javadoc-plugin</artifactId>
                        <executions>
                            <execution>
                                <id>attach-javadocs</id>
                                <goals>
                                    <goal>jar</goal>
                                </goals>
                            </execution>
                        </executions>
                    </plugin>
                    <plugin>
                        <groupId>org.asciidoctor</groupId>
                        <artifactId>asciidoctor-maven-plugin</artifactId>
                        <version>1.6.0</version>
                        <configuration>
                            <sourceDirectory>${project.basedir}/../asciidoc</sourceDirectory>
                            <outputDirectory>target/docs/asciidoc/${project.version}</outputDirectory>
                            <backend>html</backend>
                            <doctype>book</doctype>
                            <attributes>
                                <project-version>${project.version}</project-version>
                                <toc>left</toc>
                                <linkcss>false</linkcss>
                                <sectnums>true</sectnums>
                                <revnumber>${project.version}</revnumber>
                                <revdate>${maven.build.timestamp}</revdate>
                                <organization>${project.organization.name}</organization>
                            </attributes>
                        </configuration>
                        <executions>
                            <execution>
                                <id>output-html</id>
                                <phase>generate-resources</phase>
                                <goals>
                                    <goal>process-asciidoc</goal>
                                </goals>
                            </execution>
                        </executions>
                    </plugin>
                </plugins>
            </build>
        </profile>
        <profile>
            <id>coverage</id>
            <activation>
                <activeByDefault>false</activeByDefault>
            </activation>
            <build>
                <plugins>
                    <plugin>
                        <groupId>org.jacoco</groupId>
                        <artifactId>jacoco-maven-plugin</artifactId>
                        <executions>
                            <execution>
                                <id>agent-for-ut</id>
                                <goals>
                                    <goal>prepare-agent</goal>
                                </goals>
                                <configuration>
                                    <append>true</append>
                                    <destFile>${sonar.jacoco.reportPath}</destFile>
                                </configuration>
                            </execution>
                            <execution>
                                <id>jacoco-site</id>
                                <phase>verify</phase>
                                <goals>
                                    <goal>report</goal>
                                    <goal>report-aggregate</goal>
                                </goals>
                                <configuration>
                                    <dataFile>${sonar.jacoco.reportPath}</dataFile>
                                </configuration>
                            </execution>
                        </executions>
                    </plugin>
                    <plugin>
                        <artifactId>maven-surefire-plugin</artifactId>
                        <version>2.20</version>
                        <configuration>
                            <argLine>@{argLine} -Xms1024m -Xmx2048m</argLine>
                        </configuration>
                    </plugin>
                </plugins>
            </build>
        </profile>
    </profiles>

    <dependencies>
        <!-- Test dependencies -->
        <dependency>
            <groupId>junit</groupId>
            <artifactId>junit</artifactId>
            <version>4.12</version>
            <scope>test</scope>
        </dependency>
        <dependency>
            <groupId>org.spockframework</groupId>
            <artifactId>spock-core</artifactId>
            <version>1.0-groovy-2.4</version>
            <scope>test</scope>
        </dependency>
        <dependency>
            <groupId>org.codehaus.groovy</groupId>
            <artifactId>groovy-all</artifactId>
            <version>2.4.1</version>
            <scope>test</scope>
        </dependency>
        <dependency>
            <groupId>cglib</groupId>
            <artifactId>cglib-nodep</artifactId>
            <version>3.1</version>
            <scope>test</scope>
        </dependency>
        <dependency>
            <groupId>org.gridkit.lab</groupId>
            <artifactId>nanocloud</artifactId>
            <version>0.8.16</version>
            <scope>test</scope>
        </dependency>
    </dependencies>

</project><|MERGE_RESOLUTION|>--- conflicted
+++ resolved
@@ -23,11 +23,7 @@
     <modelVersion>4.0.0</modelVersion>
 
     <groupId>com.github.vladimir-bukhtoyarov</groupId>
-<<<<<<< HEAD
     <version>5.0.0-alpha-2019-10-18</version>
-=======
-    <version>4.7.0</version>
->>>>>>> 36a86cc7
     <artifactId>bucket4j-parent</artifactId>
     <packaging>pom</packaging>
     <name>bucket4j-parent</name>
@@ -63,14 +59,9 @@
         <jcache.version>1.0.0</jcache.version>
         <ignite.version>2.1.0</ignite.version>
         <hazelcast.version>3.8</hazelcast.version>
-<<<<<<< HEAD
-        <infinispan.version>9.1.0.Final</infinispan.version>
-        <testcontainers.version>1.12.2</testcontainers.version>
-=======
 <!--        <infinispan.version>10.0.0.Final</infinispan.version>-->
         <infinispan.version>10.1.0.CR1</infinispan.version>
-        <testcontainers.version>1.9.0</testcontainers.version>
->>>>>>> 36a86cc7
+        <testcontainers.version>1.12.2</testcontainers.version>
         <lettuce-version>5.0.2.RELEASE</lettuce-version>
         <jedis.version>2.9.0</jedis.version>
     </properties>
