--- conflicted
+++ resolved
@@ -23,12 +23,8 @@
     <modelVersion>4.0.0</modelVersion>
 
     <groupId>com.github.vladimir-bukhtoyarov</groupId>
-    <version>3.0.1</version>
+    <version>3.0.2</version>
     <artifactId>bucket4j-parent</artifactId>
-<<<<<<< HEAD
-=======
-    <version>2.1.1</version>
->>>>>>> a18ad875
     <packaging>pom</packaging>
     <name>bucket4j-parent</name>
 
