--- conflicted
+++ resolved
@@ -21,11 +21,7 @@
 
     <groupId>com.github.vladimir-bukhtoyarov</groupId>
     <artifactId>bucket4j-parent</artifactId>
-<<<<<<< HEAD
-    <version>2.1.0</version>
-=======
-    <version>2.0.2</version>
->>>>>>> cb99eadd
+    <version>2.1.1</version>
     <packaging>pom</packaging>
 
     <name>bucket4-parent</name>
