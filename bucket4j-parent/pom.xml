<?xml version="1.0" encoding="UTF-8"?>
<!--
  ~
  ~ Copyright 2015-2018 Vladimir Bukhtoyarov
  ~
  ~       Licensed under the Apache License, Version 2.0 (the "License");
  ~       you may not use this file except in compliance with the License.
  ~       You may obtain a copy of the License at
  ~
  ~             http://www.apache.org/licenses/LICENSE-2.0
  ~
  ~      Unless required by applicable law or agreed to in writing, software
  ~      distributed under the License is distributed on an "AS IS" BASIS,
  ~      WITHOUT WARRANTIES OR CONDITIONS OF ANY KIND, either express or implied.
  ~      See the License for the specific language governing permissions and
  ~      limitations under the License.
  -->

<project xmlns="http://maven.apache.org/POM/4.0.0"
         xmlns:xsi="http://www.w3.org/2001/XMLSchema-instance"
         xsi:schemaLocation="http://maven.apache.org/POM/4.0.0 http://maven.apache.org/xsd/maven-4.0.0.xsd">

    <modelVersion>4.0.0</modelVersion>

    <groupId>com.github.vladimir-bukhtoyarov</groupId>
<<<<<<< HEAD
    <version>4.1.1</version>
=======
    <version>4.0.2</version>
>>>>>>> e2e12704
    <artifactId>bucket4j-parent</artifactId>
    <packaging>pom</packaging>
    <name>bucket4j-parent</name>

    <description>bucket4j - is a java implementation of token bucket algorithm for rate limiting</description>
    <url>http://github.com/vladimir-bukhtoyarov/bucket4j</url>

    <distributionManagement>
        <repository>
            <id>vladimir-bukhtoyarov-bintray-repo</id>
            <url>https://api.bintray.com/maven/vladimir-bukhtoyarov/maven/bucket4j-parent/</url>
        </repository>
    </distributionManagement>

    <licenses>
        <license>
            <name>The Apache Software License, Version 2.0</name>
            <url>http://www.apache.org/licenses/LICENSE-2.0</url>
            <distribution>repo</distribution>
        </license>
    </licenses>

    <properties>
        <project.build.sourceEncoding>UTF-8</project.build.sourceEncoding>
        <project.reporting.outputEncoding>UTF-8</project.reporting.outputEncoding>
        <maven.compiler.source>1.8</maven.compiler.source>
        <maven.compiler.target>1.8</maven.compiler.target>
        <benchmark.jar.name>benchmarks</benchmark.jar.name>
        <sonar.jacoco.reportPath>${project.basedir}/../bucket4j-parent/target/jacoco-merged.exec</sonar.jacoco.reportPath>
        <argLine/>
        <jcache.version>1.0.0</jcache.version>
        <ignite.version>2.1.0</ignite.version>
        <hazelcast.version>3.8</hazelcast.version>
        <infinispan.version>9.1.0.Final</infinispan.version>
        <testcontainers.version>1.9.0</testcontainers.version>
        <lettuce-version>5.0.2.RELEASE</lettuce-version>
    </properties>

    <scm>
        <url>http://github.com/vladimir-bukhtoyarov/bucket4j</url>
        <connection>scm:git:git@github.com:vladimir-bukhtoyarov/bucket4j</connection>
        <developerConnection>scm:git:git@github.com:vladimir-bukhtoyarov/bucket4j.git</developerConnection>
    </scm>

    <developers>
        <developer>
            <id>vladimir-bukhtoyarov</id>
            <name>Vladimir Bukhtoyarov</name>
            <email>jsecoder@mail.ru</email>
            <url>https://github.com/vladimir-bukhtoyarov</url>
            <organization>DINS</organization>
            <organizationUrl>http://www.dins.ru/</organizationUrl>
            <roles>
                <role>Principal software developer</role>
            </roles>
        </developer>
    </developers>

    <build>
        <plugins>
            <plugin>
                <groupId>org.codehaus.gmavenplus</groupId>
                <artifactId>gmavenplus-plugin</artifactId>
                <version>1.5</version>
                <executions>
                    <execution>
                        <goals>
                            <goal>compile</goal>
                            <goal>testCompile</goal>
                        </goals>
                    </execution>
                </executions>
                <configuration>
                    <testSources>
                        <testSource>
                            <directory>${project.basedir}/src/test/java</directory>
                            <includes>
                                <include>**/*.groovy</include>
                            </includes>
                        </testSource>
                    </testSources>
                </configuration>
            </plugin>
            <plugin>
                <groupId>org.apache.maven.plugins</groupId>
                <artifactId>maven-compiler-plugin</artifactId>
                <version>3.6.1</version>
                <configuration>
                    <source>1.8</source>
                    <target>1.8</target>
                </configuration>
            </plugin>
            <plugin>
                <artifactId>maven-surefire-plugin</artifactId>
                <version>2.20</version>
                <configuration>
                    <includes>
                        <include>**/*Test.class</include>
                        <include>**/*Specification.class</include>
                    </includes>
                    <!-- Travis build workaround -->
                    <argLine>-Xms1024m -Xmx2048m</argLine>
                </configuration>
            </plugin>
        </plugins>
    </build>

    <profiles>
        <profile>
            <id>bintray</id>
            <activation>
                <activeByDefault>false</activeByDefault>
            </activation>
            <build>
                <plugins>
                    <plugin>
                        <artifactId>maven-source-plugin</artifactId>
                        <executions>
                            <execution>
                                <id>attach-sources</id>
                                <goals>
                                    <goal>jar</goal>
                                </goals>
                            </execution>
                        </executions>
                    </plugin>
                    <plugin>
                        <artifactId>maven-javadoc-plugin</artifactId>
                        <executions>
                            <execution>
                                <id>attach-javadocs</id>
                                <goals>
                                    <goal>jar</goal>
                                </goals>
                            </execution>
                        </executions>
                    </plugin>
                </plugins>
            </build>
        </profile>
        <profile>
            <id>coverage</id>
            <activation>
                <activeByDefault>false</activeByDefault>
            </activation>
            <build>
                <plugins>
                    <plugin>
                        <groupId>org.jacoco</groupId>
                        <artifactId>jacoco-maven-plugin</artifactId>
                        <executions>
                            <execution>
                                <id>agent-for-ut</id>
                                <goals>
                                    <goal>prepare-agent</goal>
                                </goals>
                                <configuration>
                                    <append>true</append>
                                    <destFile>${sonar.jacoco.reportPath}</destFile>
                                </configuration>
                            </execution>
                            <execution>
                                <id>jacoco-site</id>
                                <phase>verify</phase>
                                <goals>
                                    <goal>report</goal>
                                    <goal>report-aggregate</goal>
                                </goals>
                                <configuration>
                                    <dataFile>${sonar.jacoco.reportPath}</dataFile>
                                </configuration>
                            </execution>
                        </executions>
                    </plugin>
                    <plugin>
                        <artifactId>maven-surefire-plugin</artifactId>
                        <version>2.20</version>
                        <configuration>
                            <argLine>@{argLine} -Xms1024m -Xmx2048m</argLine>
                        </configuration>
                    </plugin>
                </plugins>
            </build>
        </profile>
    </profiles>

    <dependencies>
        <!-- Test dependencies -->
        <dependency>
            <groupId>junit</groupId>
            <artifactId>junit</artifactId>
            <version>4.12</version>
            <scope>test</scope>
        </dependency>
        <dependency>
            <groupId>org.spockframework</groupId>
            <artifactId>spock-core</artifactId>
            <version>1.0-groovy-2.4</version>
            <scope>test</scope>
        </dependency>
        <dependency>
            <groupId>org.codehaus.groovy</groupId>
            <artifactId>groovy-all</artifactId>
            <version>2.4.1</version>
            <scope>test</scope>
        </dependency>
        <dependency>
            <groupId>cglib</groupId>
            <artifactId>cglib-nodep</artifactId>
            <version>3.1</version>
            <scope>test</scope>
        </dependency>
        <dependency>
            <groupId>org.gridkit.lab</groupId>
            <artifactId>nanocloud</artifactId>
            <version>0.8.12</version>
            <scope>test</scope>
        </dependency>
    </dependencies>

</project><|MERGE_RESOLUTION|>--- conflicted
+++ resolved
@@ -23,11 +23,7 @@
     <modelVersion>4.0.0</modelVersion>
 
     <groupId>com.github.vladimir-bukhtoyarov</groupId>
-<<<<<<< HEAD
-    <version>4.1.1</version>
-=======
-    <version>4.0.2</version>
->>>>>>> e2e12704
+    <version>4.1.2</version>
     <artifactId>bucket4j-parent</artifactId>
     <packaging>pom</packaging>
     <name>bucket4j-parent</name>
