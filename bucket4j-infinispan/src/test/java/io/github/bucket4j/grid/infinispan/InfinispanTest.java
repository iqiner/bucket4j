--- conflicted
+++ resolved
@@ -18,22 +18,14 @@
 package io.github.bucket4j.grid.infinispan;
 
 import io.github.bucket4j.AbstractDistributedBucketTest;
-<<<<<<< HEAD
 import io.github.bucket4j.distributed.proxy.Backend;
 import io.github.bucket4j.distributed.remote.RemoteBucketState;
-=======
-import io.github.bucket4j.Bucket;
-import io.github.bucket4j.Bucket4j;
-import io.github.bucket4j.grid.GridBucketState;
-import io.github.bucket4j.grid.ProxyManager;
-import io.github.bucket4j.grid.RecoveryStrategy;
 import io.github.bucket4j.grid.infinispan.serialization.Bucket4jProtobufContextInitializer;
 import org.infinispan.Cache;
 import org.infinispan.configuration.cache.CacheMode;
 import org.infinispan.configuration.cache.ConfigurationBuilder;
 import org.infinispan.configuration.global.GlobalConfiguration;
 import org.infinispan.configuration.global.GlobalConfigurationBuilder;
->>>>>>> 36a86cc7
 import org.infinispan.functional.FunctionalMap.ReadWriteMap;
 import org.infinispan.functional.impl.FunctionalMapImpl;
 import org.infinispan.functional.impl.ReadWriteMapImpl;
@@ -48,17 +40,10 @@
 
 public class InfinispanTest extends AbstractDistributedBucketTest {
 
-<<<<<<< HEAD
     private static ReadWriteMap<String, RemoteBucketState> readWriteMap;
     private static Cache<String, RemoteBucketState> cache;
-    private static CacheManager cacheManager1;
-    private static CacheManager cacheManager2;
-=======
-    private static ReadWriteMap<String, GridBucketState> readWriteMap;
-    private static Cache<String, GridBucketState> cache;
     private static DefaultCacheManager cacheManager1;
     private static DefaultCacheManager cacheManager2;
->>>>>>> 36a86cc7
 
     @BeforeClass
     public static void init() throws MalformedURLException, URISyntaxException {
@@ -97,7 +82,6 @@
         cacheManager2.close();
     }
 
-
     @Override
     protected Backend<String> getBackend() {
         return new InfinispanBackend<>(readWriteMap);
@@ -108,20 +92,8 @@
         cache.remove(key);
     }
 
-<<<<<<< HEAD
-    public static class TestClassLoader extends ClassLoader {
-        public TestClassLoader(ClassLoader parent) {
-            super(parent);
-        }
-    }
-
     private static ReadWriteMap<String, RemoteBucketState> toMap(Cache<String, RemoteBucketState> cache) {
-        org.infinispan.Cache<String, RemoteBucketState> nativeCache = cache.unwrap(org.infinispan.Cache.class);
-        FunctionalMapImpl<String, RemoteBucketState> functionalMap = FunctionalMapImpl.create(nativeCache.getAdvancedCache());
-=======
-    private static ReadWriteMap<String, GridBucketState> toMap(Cache<String, GridBucketState> cache) {
-        FunctionalMapImpl<String, GridBucketState> functionalMap = FunctionalMapImpl.create(cache.getAdvancedCache());
->>>>>>> 36a86cc7
+        FunctionalMapImpl<String, RemoteBucketState> functionalMap = FunctionalMapImpl.create(cache.getAdvancedCache());
         return ReadWriteMapImpl.create(functionalMap);
     }
 
