--- conflicted
+++ resolved
@@ -24,11 +24,7 @@
     <parent>
         <groupId>com.github.vladimir-bukhtoyarov</groupId>
         <artifactId>bucket4j-parent</artifactId>
-<<<<<<< HEAD
         <version>5.0.0-SNAPSHOT</version>
-=======
-        <version>4.4.1</version>
->>>>>>> 09dcfa13
         <relativePath>../bucket4j-parent</relativePath>
     </parent>
     <artifactId>bucket4j-infinispan</artifactId>
