--- conflicted
+++ resolved
@@ -21,11 +21,7 @@
 
     <groupId>com.github.vladimir-bukhtoyarov</groupId>
     <artifactId>bucket4j</artifactId>
-<<<<<<< HEAD
-    <version>4.2.0</version>
-=======
-    <version>4.1.2</version>
->>>>>>> f2107477
+    <version>4.2.1</version>
     <packaging>pom</packaging>
 
     <name>bucket4j</name>
