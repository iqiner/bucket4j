<?xml version="1.0"?>
<!--
  ~
  ~   Copyright 2015-2017 Vladimir Bukhtoyarov
  ~
  ~     Licensed under the Apache License, Version 2.0 (the "License");
  ~     you may not use this file except in compliance with the License.
  ~     You may obtain a copy of the License at
  ~
  ~           http://www.apache.org/licenses/LICENSE-2.0
  ~
  ~    Unless required by applicable law or agreed to in writing, software
  ~    distributed under the License is distributed on an "AS IS" BASIS,
  ~    WITHOUT WARRANTIES OR CONDITIONS OF ANY KIND, either express or implied.
  ~    See the License for the specific language governing permissions and
  ~    limitations under the License.
  -->

<project xmlns="http://maven.apache.org/POM/4.0.0" xmlns:xsi="http://www.w3.org/2001/XMLSchema-instance" xsi:schemaLocation="http://maven.apache.org/POM/4.0.0 http://maven.apache.org/maven-v4_0_0.xsd">
    <modelVersion>4.0.0</modelVersion>

    <groupId>com.github.vladimir-bukhtoyarov</groupId>
    <artifactId>bucket4j</artifactId>
<<<<<<< HEAD
    <version>3.0.1</version>
    <packaging>pom</packaging>

    <name>bucket4j</name>

=======
    <version>2.1.1</version>
>>>>>>> a18ad875
    <modules>
        <module>bucket4j-parent</module>
        <module>bucket4j-core</module>
        <module>bucket4j-jcache</module>
        <module>bucket4j-hazelcast</module>
        <module>bucket4j-ignite</module>
        <module>bucket4j-infinispan</module>
        <module>experimental</module>
        <module>bucket4j-benchmarks</module>
    </modules>

    <properties>
        <maven.deploy.skip>true</maven.deploy.skip>
    </properties>

    <properties>
        <maven.deploy.skip>true</maven.deploy.skip>
    </properties>

</project><|MERGE_RESOLUTION|>--- conflicted
+++ resolved
@@ -21,15 +21,11 @@
 
     <groupId>com.github.vladimir-bukhtoyarov</groupId>
     <artifactId>bucket4j</artifactId>
-<<<<<<< HEAD
-    <version>3.0.1</version>
+    <version>3.0.2</version>
     <packaging>pom</packaging>
 
     <name>bucket4j</name>
 
-=======
-    <version>2.1.1</version>
->>>>>>> a18ad875
     <modules>
         <module>bucket4j-parent</module>
         <module>bucket4j-core</module>
