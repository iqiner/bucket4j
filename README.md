--- conflicted
+++ resolved
@@ -66,11 +66,7 @@
 <dependency>
     <groupId>com.github.vladimir-bukhtoyarov</groupId>
     <artifactId>bucket4j-core</artifactId>
-<<<<<<< HEAD
-    <version>5.0.0</version>
-=======
-    <version>6.0.1</version>
->>>>>>> d0afc888
+    <version>7.0.0</version>
 </dependency>
 ``` 
 #### You can build Bucket4j from sources
