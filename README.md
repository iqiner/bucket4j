--- conflicted
+++ resolved
@@ -62,14 +62,9 @@
 <dependency>
     <groupId>com.github.vladimir-bukhtoyarov</groupId>
     <artifactId>bucket4j-core</artifactId>
-<<<<<<< HEAD
-    <version>4.1.1</version>
-=======
-    <version>4.0.2</version>
->>>>>>> e2e12704
+    <version>4.1.2</version>
 </dependency>
-```
-***Warning:*** do not use ```4.1.0``` version, it was released with mistake. 
+``` 
 #### You can build Bucket4j from sources
 ```bash
 git clone https://github.com/vladimir-bukhtoyarov/bucket4j.git
