--- conflicted
+++ resolved
@@ -44,10 +44,6 @@
 * [Abdennebi/spring-boot-bucket4j-hazelcast-demo](https://github.com/Abdennebi/spring-boot-bucket4j-hazelcast-demo)
 
 ## Get Bucket4j library
-<<<<<<< HEAD
-
-=======
->>>>>>> b75e097c
 #### You can add Bucket4j to your project as maven dependency
 The Bucket4j is distributed through both [JCenter](https://bintray.com/bintray/jcenter) and [Maven Central](http://search.maven.org/),
 use any of them:
@@ -55,11 +51,7 @@
 <dependency>
     <groupId>com.github.vladimir-bukhtoyarov</groupId>
     <artifactId>bucket4j-core</artifactId>
-<<<<<<< HEAD
-    <version>3.0.2</version>
-=======
     <version>3.1.0</version>
->>>>>>> b75e097c
 </dependency>
 ```
 #### You can build Bucket4j from sources
