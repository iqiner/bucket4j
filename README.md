# Bucket4j - is a java implementation of token-bucket algorithm
[![Build Status](https://travis-ci.org/vladimir-bukhtoyarov/bucket4j.svg?branch=master)](https://travis-ci.org/vladimir-bukhtoyarov/bucket4j)
[![Join the chat at https://gitter.im/vladimir-bukhtoyarov/bucket4j](https://badges.gitter.im/Join%20Chat.svg)](https://gitter.im/vladimir-bukhtoyarov/bucket4j?utm_source=badge&utm_medium=badge&utm_campaign=pr-badge&utm_content=badge)
[![Quality Gate](https://sonarqube.com/api/badges/gate?key=com.github.vladimir-bukhtoyarov:bucket4j)](https://sonarqube.com/dashboard/index/com.github.vladimir-bukhtoyarov:bucket4j)


## Advantages of Bucket4j
* Implemented on top of ideas of well known algorithm, which are by de-facto standard for rate limiting in the IT industry.
* Effective lock-free implementation, Bucket4j is good scalable for multithreading case.
* Absolutely non-compromise precision, Bucket4j does not operate with floats or doubles, all calculation are performed in the integer arithmetic,
this feature protects end users from calculation errors involved by rounding.
* Ability to switch from one JVM to cluster in two lines of code. Using Bucket4j you are able to limiting something in the cluster of JVMs.
Since [release 1.2](https://github.com/vladimir-bukhtoyarov/bucket4j/releases/tag/1.2.0) the ```Bucket4j``` supports any GRID solution which compatible with [JCache API (JSR 107)](https://www.jcp.org/en/jsr/detail?id=107) specification.
Just use your favorite grid including [Hazelcast](http://hazelcast.com/products/hazelcast/), [Ignite](https://ignite.apache.org/), [Coherence](http://www.oracle.com/technetwork/middleware/coherence/overview/index.html), [Infinispan](http://infinispan.org/) or any other.
* Ability to specify more than one bandwidth per bucket. For example you can limit 1000 events per hours but not often then 100 events per minute.

## Documentation
The items placed in recommended to read order:
* [Basic-usage](doc-pages/basic-usage.md) - examples of basic usage, just start from here and most likely you will skip the rest items below. 
* [Brief overview of token-bucket algorithm](doc-pages/token-bucket-brief-overview.md) - the brief overview of token-bucket algorithm. 
* [Jcache integration](doc-pages/jcache-usage.md) - documentation and examples about usage ```Bucket4j``` with in-memory grids which supports ```JCache API (JSR 107)``` specification.
* [Advanced usage](doc-pages/advanced-usage.md) - examples of advanced usage.

Documentation for previous versions:
* [1.0](https://github.com/vladimir-bukhtoyarov/bucket4j/tree/release_1-0) ```10 May 2015``` First version of bucket4j library
* [1.1](https://github.com/vladimir-bukhtoyarov/bucket4j/tree/1.1) ```2 Mar 2017``` Removing intrusive support of Oracle Coherence
* [1.2](https://github.com/vladimir-bukhtoyarov/bucket4j/tree/1.2) ```3 Mar 2017``` Support of JCache and java 8
* [1.3](https://github.com/vladimir-bukhtoyarov/bucket4j/tree/1.3) ```23 Mar 2017``` Support different styles of synchronization for local bucket

## Get Bucket4j library

<<<<<<< HEAD
#### By direct link
[Download compiled jar, sources, javadocs](https://github.com/vladimir-bukhtoyarov/bucket4j/releases/tag/2.1.0)

#### You can build Bucket4j from sources
```bash
git clone https://github.com/vladimir-bukhtoyarov/bucket4j.git
cd bucket4j
mvn clean install
```

=======
>>>>>>> cb99eadd
#### You can add Bucket4j to your project as maven dependency
The Bucket4j is distributed through both [JCenter](https://bintray.com/bintray/jcenter) and [Maven Central](http://search.maven.org/),
use any of them:
```xml
<dependency>
    <groupId>com.github.vladimir-bukhtoyarov</groupId>
    <artifactId>bucket4j-core</artifactId>
<<<<<<< HEAD
    <version>2.1.0</version>
=======
    <version>2.0.2</version>
>>>>>>> cb99eadd
</dependency>
```
To use JCache extension you also need to add following dependency:
```xml
<dependency>
    <groupId>com.github.vladimir-bukhtoyarov</groupId>
    <artifactId>bucket4j-jcache</artifactId>
<<<<<<< HEAD
    <version>2.1.0</version>
=======
    <version>2.0.2</version>
>>>>>>> cb99eadd
</dependency>
```
#### You can build Bucket4j from sources
```bash
git clone https://github.com/vladimir-bukhtoyarov/bucket4j.git
cd bucket4j
mvn clean install
```

## Have a question?
Feel free to ask in the [gitter chat](https://gitter.im/vladimir-bukhtoyarov/bucket4j) 

## License
Copyright 2015-2017 Vladimir Bukhtoyarov
Licensed under the Apache Software License, Version 2.0: <http://www.apache.org/licenses/LICENSE-2.0>.
<|MERGE_RESOLUTION|>--- conflicted
+++ resolved
@@ -29,19 +29,6 @@
 
 ## Get Bucket4j library
 
-<<<<<<< HEAD
-#### By direct link
-[Download compiled jar, sources, javadocs](https://github.com/vladimir-bukhtoyarov/bucket4j/releases/tag/2.1.0)
-
-#### You can build Bucket4j from sources
-```bash
-git clone https://github.com/vladimir-bukhtoyarov/bucket4j.git
-cd bucket4j
-mvn clean install
-```
-
-=======
->>>>>>> cb99eadd
 #### You can add Bucket4j to your project as maven dependency
 The Bucket4j is distributed through both [JCenter](https://bintray.com/bintray/jcenter) and [Maven Central](http://search.maven.org/),
 use any of them:
@@ -49,11 +36,7 @@
 <dependency>
     <groupId>com.github.vladimir-bukhtoyarov</groupId>
     <artifactId>bucket4j-core</artifactId>
-<<<<<<< HEAD
-    <version>2.1.0</version>
-=======
-    <version>2.0.2</version>
->>>>>>> cb99eadd
+    <version>2.1.1</version>
 </dependency>
 ```
 To use JCache extension you also need to add following dependency:
@@ -61,11 +44,7 @@
 <dependency>
     <groupId>com.github.vladimir-bukhtoyarov</groupId>
     <artifactId>bucket4j-jcache</artifactId>
-<<<<<<< HEAD
-    <version>2.1.0</version>
-=======
-    <version>2.0.2</version>
->>>>>>> cb99eadd
+    <version>2.1.1</version>
 </dependency>
 ```
 #### You can build Bucket4j from sources
