--- conflicted
+++ resolved
@@ -5,11 +5,7 @@
     <parent>
         <artifactId>bucket4j-parent</artifactId>
         <groupId>com.github.vladimir-bukhtoyarov</groupId>
-<<<<<<< HEAD
         <version>7.0.0-beta-2020-01-19</version>
-=======
-        <version>6.0.1</version>
->>>>>>> d0afc888
         <relativePath>../bucket4j-parent</relativePath>
     </parent>
     <packaging>pom</packaging>
