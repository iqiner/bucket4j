<?xml version="1.0" encoding="UTF-8"?>

<project xmlns="http://maven.apache.org/POM/4.0.0"
         xmlns:xsi="http://www.w3.org/2001/XMLSchema-instance"
         xsi:schemaLocation="http://maven.apache.org/POM/4.0.0 http://maven.apache.org/xsd/maven-4.0.0.xsd">

    <parent>
        <groupId>com.github.vladimir-bukhtoyarov</groupId>
        <artifactId>bucket4j-parent</artifactId>
<<<<<<< HEAD
        <version>5.0.0-alpha-2019-10-18</version>
=======
        <version>4.10.0</version>
>>>>>>> 3ec82084
        <relativePath>../bucket4j-parent</relativePath>
    </parent>
    <modelVersion>4.0.0</modelVersion>
    <artifactId>bucket4j-jcache</artifactId>
    <name>bucket4j-jcache</name>
    <description>Bucket4j integration with JCache</description>

    <properties>
        <modular-name>jcache</modular-name>
    </properties>

    <dependencies>
        <dependency>
            <groupId>com.github.vladimir-bukhtoyarov</groupId>
            <artifactId>bucket4j-core</artifactId>
            <version>${project.version}</version>
        </dependency>
        <dependency>
            <groupId>com.github.vladimir-bukhtoyarov</groupId>
            <artifactId>bucket4j-core</artifactId>
            <version>${project.version}</version>
            <type>test-jar</type>
            <scope>test</scope>
        </dependency>

        <!-- Grid dependencies -->
        <dependency>
            <groupId>javax.cache</groupId>
            <artifactId>cache-api</artifactId>
            <version>${jcache.version}</version>
            <scope>provided</scope>
        </dependency>

        <dependency>
            <groupId>com.hazelcast</groupId>
            <artifactId>hazelcast</artifactId>
            <version>${hazelcast.latest.version}</version>
            <scope>test</scope>
        </dependency>
        <dependency>
            <groupId>org.apache.ignite</groupId>
            <artifactId>ignite-core</artifactId>
            <version>${ignite.version}</version>
            <scope>test</scope>
        </dependency>
        <dependency>
            <groupId>org.infinispan</groupId>
            <artifactId>infinispan-core</artifactId>
            <version>${infinispan.latest.version}</version>
            <scope>test</scope>
        </dependency>
        <dependency>
            <groupId>org.infinispan</groupId>
            <artifactId>infinispan-jcache</artifactId>
            <version>${infinispan.latest.version}</version>
            <scope>test</scope>
        </dependency>
    </dependencies>

</project><|MERGE_RESOLUTION|>--- conflicted
+++ resolved
@@ -7,11 +7,7 @@
     <parent>
         <groupId>com.github.vladimir-bukhtoyarov</groupId>
         <artifactId>bucket4j-parent</artifactId>
-<<<<<<< HEAD
         <version>5.0.0-alpha-2019-10-18</version>
-=======
-        <version>4.10.0</version>
->>>>>>> 3ec82084
         <relativePath>../bucket4j-parent</relativePath>
     </parent>
     <modelVersion>4.0.0</modelVersion>
